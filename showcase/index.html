--- conflicted
+++ resolved
@@ -1008,9 +1008,9 @@
                         </div>
                         <p class="tool-description">Catalysis reaction calculations based on ADSEC workflow</p>
                         <div class="tool-features">
+                            <span class="tool-feature">cal_surface_energy</span>
+                            <span class="tool-feature">cal_vacancy_formation_energy</span>
                             <span class="tool-feature">cal_ads_energy</span>
-                            <span class="tool-feature">cal_vacancy_formation_energy</span>
-                            <span class="tool-feature">cal_surface_energy</span>
                         </div>
                     </div>
                     <div class="tool-card" onclick="showToolDetails('orca_tools')">
@@ -1024,8 +1024,8 @@
                         </div>
                         <p class="tool-description">运行 ORCA 计算。</p>
                         <div class="tool-features">
+                            <span class="tool-feature">retrieve_content_from_orca_output</span>
                             <span class="tool-feature">run_orca_calculation</span>
-                            <span class="tool-feature">retrieve_content_from_orca_output</span>
                         </div>
                     </div>
                     <div class="tool-card" onclick="showToolDetails('pubchem')">
@@ -1119,15 +1119,9 @@
                         </div>
                         <p class="tool-description">First principles calculations bridge for AI models - ABACUS computational jobs</p>
                         <div class="tool-features">
-<<<<<<< HEAD
                             <span class="tool-feature">abacus_cal_band</span>
                             <span class="tool-feature">abacus_modify_stru</span>
                             <span class="tool-feature">abacus_dos_run</span>
-=======
-                            <span class="tool-feature">abacus_do_relax</span>
-                            <span class="tool-feature">abacus_collect_data</span>
-                            <span class="tool-feature">abacus_modify_input</span>
->>>>>>> d0fc9a60
                             <span class="tool-count">+10 more</span>
                         </div>
                     </div>
@@ -1159,11 +1153,6 @@
                             <span class="tool-feature">optimize_crystal_structure</span>
                             <span class="tool-feature">run_neb</span>
                             <span class="tool-feature">build_surface_slab</span>
-<<<<<<< HEAD
-=======
-                            <span class="tool-feature">calculate_elastic_constants</span>
-                            <span class="tool-feature">build_bulk_structure</span>
->>>>>>> d0fc9a60
                             <span class="tool-count">+8 more</span>
                         </div>
                     </div>
@@ -1178,15 +1167,9 @@
                         </div>
                         <p class="tool-description">A Server for DP model training/finetuning/inference and dataset manipulation.</p>
                         <div class="tool-features">
-<<<<<<< HEAD
                             <span class="tool-feature">downsample_dataset</span>
                             <span class="tool-feature">filter_outliers</span>
                             <span class="tool-feature">stat_efv</span>
-=======
-                            <span class="tool-feature">infer_dp_model</span>
-                            <span class="tool-feature">filter_outliers</span>
-                            <span class="tool-feature">parse_dpdata</span>
->>>>>>> d0fc9a60
                             <span class="tool-count">+6 more</span>
                         </div>
                     </div>
@@ -1202,13 +1185,8 @@
                         <p class="tool-description">Generate structures with ASE, CALYPSO, and CrystalFormer</p>
                         <div class="tool-features">
                             <span class="tool-feature">build_surface_slab</span>
-<<<<<<< HEAD
                             <span class="tool-feature">build_surface_adsorbate</span>
                             <span class="tool-feature">generate_crystalformer_structures</span>
-=======
-                            <span class="tool-feature">generate_calypso_structures</span>
-                            <span class="tool-feature">build_bulk_structure</span>
->>>>>>> d0fc9a60
                             <span class="tool-count">+6 more</span>
                         </div>
                     </div>
@@ -1224,12 +1202,8 @@
                         <p class="tool-description">Superconductor critical temperature prediction</p>
                         <div class="tool-features">
                             <span class="tool-feature">predict_superconductor_Tc</span>
-<<<<<<< HEAD
                             <span class="tool-feature">generate_crystalformer_structures</span>
-=======
->>>>>>> d0fc9a60
                             <span class="tool-feature">generate_calypso_structure</span>
-                            <span class="tool-feature">calculate_enthalpy</span>
                             <span class="tool-count">+1 more</span>
                         </div>
                     </div>
@@ -1244,12 +1218,7 @@
                         </div>
                         <p class="tool-description">Thermoelectric materials screening with CALYPSO</p>
                         <div class="tool-features">
-<<<<<<< HEAD
                             <span class="tool-feature">predict_thermoelectric_properties</span>
-=======
-                            <span class="tool-feature">generate_calypso_structures</span>
-                            <span class="tool-feature">screen_thermoelectric_candidate</span>
->>>>>>> d0fc9a60
                             <span class="tool-feature">generate_crystalformer_structures</span>
                             <span class="tool-feature">screen_thermoelectric_candidate</span>
                             <span class="tool-count">+2 more</span>
@@ -1266,8 +1235,8 @@
                         </div>
                         <p class="tool-description">DeepMD documentation RAG server</p>
                         <div class="tool-features">
+                            <span class="tool-feature">upload_single_file_to_deepmd_knowledge_base</span>
                             <span class="tool-feature">deepmd-docs-workflow</span>
-                            <span class="tool-feature">upload_single_file_to_deepmd_knowledge_base</span>
                         </div>
                     </div>
                     <div class="tool-card" onclick="showToolDetails('matbench_property_prediction')">
@@ -1291,42 +1260,7 @@
                     <h2 class="category-title">⚛️ Physics</h2>
                 </div>
                 <div class="tools-row">
-<<<<<<< HEAD
                     <div class="tool-card" onclick="showToolDetails('PYSR-Symbolic-Regression')">
-=======
-                    <div class="tool-card" onclick="showToolDetails('CatalysisMCP')">
-                        <div class="tool-header">
-                            <div>
-                                <div class="tool-name">
-                                    CatalysisMCP
-                                </div>
-                                <div class="tool-author">@Rasic2</div>
-                            </div>
-                        </div>
-                        <p class="tool-description">Catalysis reaction calculations based on ADSEC workflow</p>
-                        <div class="tool-features">
-                            <span class="tool-feature">cal_surface_energy</span>
-                            <span class="tool-feature">cal_vacancy_formation_energy</span>
-                            <span class="tool-feature">cal_ads_energy</span>
-                        </div>
-                    </div>
-                    <div class="tool-card" onclick="showToolDetails('orca_tools')">
-                        <div class="tool-header">
-                            <div>
-                                <div class="tool-name">
-                                    orca_tools
-                                </div>
-                                <div class="tool-author">marvcks</div>
-                            </div>
-                        </div>
-                        <p class="tool-description">运行 ORCA 计算。</p>
-                        <div class="tool-features">
-                            <span class="tool-feature">retrieve_content_from_orca_output</span>
-                            <span class="tool-feature">run_orca_calculation</span>
-                        </div>
-                    </div>
-                    <div class="tool-card" onclick="showToolDetails('pubchem')">
->>>>>>> d0fc9a60
                         <div class="tool-header">
                             <div>
                                 <div class="tool-name">
@@ -1379,88 +1313,6 @@
                     </div>
                 </div>
             </div>
-<<<<<<< HEAD
-=======
-            <div class="category-section" data-category="machine-learning">
-                <div class="category-header">
-                    <h2 class="category-title">🤖 Machine Learning</h2>
-                </div>
-                <div class="tools-row">
-                    <div class="tool-card" onclick="showToolDetails('HEA_predictTool')">
-                        <div class="tool-header">
-                            <div>
-                                <div class="tool-name">
-                                    HEA_predictTool
-                                </div>
-                                <div class="tool-author">@Junshang Zhang</div>
-                            </div>
-                        </div>
-                        <p class="tool-description">predict the crystal structure of a type of high entropy alloy</p>
-                        <div class="tool-features">
-                            <span class="tool-feature">HEA_predictor</span>
-                        </div>
-                    </div>
-                </div>
-            </div>
-            <div class="category-section" data-category="physics">
-                <div class="category-header">
-                    <h2 class="category-title">⚛️ Physics</h2>
-                </div>
-                <div class="tools-row">
-                    <div class="tool-card" onclick="showToolDetails('PYSR-Symbolic-Regression')">
-                        <div class="tool-header">
-                            <div>
-                                <div class="tool-name">
-                                    PYSR-Symbolic-Regression
-                                </div>
-                                <div class="tool-author">@lhhhappy</div>
-                            </div>
-                        </div>
-                        <p class="tool-description">PYSR-Symbolic-Regression</p>
-                        <div class="tool-features">
-                            <span class="tool-feature">symbolic_regression</span>
-                        </div>
-                    </div>
-                </div>
-            </div>
-            <div class="category-section" data-category="data">
-                <div class="category-header">
-                    <h2 class="category-title">📊 Data & Analysis</h2>
-                </div>
-                <div class="tools-row">
-                    <div class="tool-card" onclick="showToolDetails('data_analysis')">
-                        <div class="tool-header">
-                            <div>
-                                <div class="tool-name">
-                                    data_analysis
-                                </div>
-                                <div class="tool-author">@nlz25</div>
-                            </div>
-                        </div>
-                        <p class="tool-description">A simplified tool for data analysis</p>
-                        <div class="tool-features">
-                            <span class="tool-feature">analyze_csv_data</span>
-                        </div>
-                    </div>
-                    <div class="tool-card" onclick="showToolDetails('perovskite_literature_plot')">
-                        <div class="tool-header">
-                            <div>
-                                <div class="tool-name">
-                                    perovskite_literature_plot
-                                </div>
-                                <div class="tool-author">Haoming Yan</div>
-                            </div>
-                        </div>
-                        <p class="tool-description">Plot perovskite literature data</p>
-                        <div class="tool-features">
-                            <span class="tool-feature">plot_solar_cell_structure_vs_time</span>
-                            <span class="tool-feature">plot_pce_vs_time_from_excel</span>
-                            <span class="tool-feature">plot_structure_count_vs_time</span>
-                        </div>
-                    </div>
-                </div>
-            </div>
->>>>>>> d0fc9a60
         </div>
     </div>
     
@@ -1671,11 +1523,7 @@
     </div>
     
     <script>
-<<<<<<< HEAD
         const toolsData = [{"name": "ABACUS", "description": "First principles calculations bridge for AI models - ABACUS computational jobs", "author": "@ahxbcn", "category": "materials", "path": "servers/ABACUS-tools", "transport": ["sse", "stdio"], "start_command": "# SSE mode\ncd servers/ABACUS-tools && python server.py --port <PORT>\n# stdio mode\ncd servers/ABACUS-tools && MCP_TRANSPORT=stdio python server.py", "install_command": "cd servers/ABACUS-tools && uv sync", "tools": ["abacus_cal_band", "abacus_modify_stru", "abacus_dos_run", "abacus_prepare_inputs_from_relax_results", "generate_bulk_structure", "abacus_do_relax", "run_abacus_onejob", "abacus_badercharge_run", "generate_deeptb_config", "abacus_modify_input", "abacus_prepare", "abacus_collect_data", "abacus_cal_elastic"]}, {"name": "CatalysisMCP", "description": "Catalysis reaction calculations based on ADSEC workflow", "author": "@Rasic2", "category": "chemistry", "path": "servers/catalysis", "transport": ["sse", "stdio"], "start_command": "# SSE mode\ncd servers/catalysis && python server.py --port <PORT>\n# stdio mode\ncd servers/catalysis && MCP_TRANSPORT=stdio python server.py", "install_command": "cd servers/catalysis && uv sync", "tools": ["cal_ads_energy", "cal_vacancy_formation_energy", "cal_surface_energy"]}, {"name": "CompositionDART", "description": "Composition Optimization via DPA-based Adaptive Refinement Targeting (DART) for materials discovery.", "author": "@SchrodingersCattt", "category": "materials", "path": "servers/CompositionDART", "transport": ["sse", "stdio"], "start_command": "# SSE mode\ncd servers/CompositionDART && python server.py --port <PORT>\n# stdio mode\ncd servers/CompositionDART && MCP_TRANSPORT=stdio python server.py", "install_command": "cd servers/CompositionDART && uv sync", "tools": ["run_ga"]}, {"name": "data_analysis", "description": "A simplified tool for data analysis", "author": "@nlz25", "category": "data", "tools": ["analyze_csv_data"], "path": "servers/data_analysis", "transport": ["sse", "stdio"], "start_command": "# SSE mode\ncd servers/data_analysis && python server.py --port <PORT>\n# stdio mode\ncd servers/data_analysis && MCP_TRANSPORT=stdio python server.py", "install_command": "cd servers/data_analysis && uv sync"}, {"name": "deepmd_docs_rag", "description": "DeepMD documentation RAG server", "author": "@felix5572", "category": "materials", "tools": ["upload_single_file_to_deepmd_knowledge_base", "deepmd-docs-workflow"], "path": "servers/deepmd_docs_rag", "transport": ["sse", "stdio"], "start_command": "# SSE mode\ncd servers/deepmd_docs_rag && python server.py --port <PORT>\n# stdio mode\ncd servers/deepmd_docs_rag && MCP_TRANSPORT=stdio python server.py", "install_command": "cd servers/deepmd_docs_rag && uv sync"}, {"name": "DPACalculatorServer", "description": "Deep Potential Agent for atomistic simulation", "author": "@SchrodingersCattt", "category": "materials", "path": "servers/DPACalculator", "transport": ["sse", "stdio"], "start_command": "# SSE mode\ncd servers/DPACalculator && python server.py --port <PORT>\n# stdio mode\ncd servers/DPACalculator && MCP_TRANSPORT=stdio python server.py", "install_command": "cd servers/DPACalculator && uv sync", "tools": ["optimize_crystal_structure", "run_neb", "build_surface_slab", "build_surface_adsorbate", "calculate_phonon", "build_bulk_structure", "build_molecule_structure", "run_molecular_dynamics", "calculate_elastic_constants", "build_surface_interface", "make_supercell_structure"]}, {"name": "DPComboServer", "description": "A Server for DP model training/finetuning/inference and dataset manipulation.", "author": "@SchrodingersCattt", "category": "materials", "path": "servers/DPCombo", "transport": ["sse", "stdio"], "start_command": "# SSE mode\ncd servers/DPCombo && python server.py --port <PORT>\n# stdio mode\ncd servers/DPCombo && MCP_TRANSPORT=stdio python server.py", "install_command": "cd servers/DPCombo && uv sync", "tools": ["downsample_dataset", "filter_outliers", "stat_efv", "identify_mixedtype", "stat_af", "train_dp_model", "parse_dpdata", "evaluate_error", "infer_dp_model"]}, {"name": "HEA_extractTool", "description": "extract structural data of HEA materials from searched or given publications", "author": "@Junshang Zhang", "category": "research", "tools": ["HEA_data_extract", "search_paper"], "path": "servers/HEA_paper_extract", "transport": ["sse", "stdio"], "start_command": "# SSE mode\ncd servers/HEA_paper_extract && python server.py --port <PORT>\n# stdio mode\ncd servers/HEA_paper_extract && MCP_TRANSPORT=stdio python server.py", "install_command": "cd servers/HEA_paper_extract && uv sync"}, {"name": "HEA_predictTool", "description": "predict the crystal structure of a type of high entropy alloy", "author": "@Junshang Zhang", "category": "machine-learning", "tools": ["HEA_predictor"], "path": "servers/HEA_predict", "transport": ["sse", "stdio"], "start_command": "# SSE mode\ncd servers/HEA_predict && python server.py --port <PORT>\n# stdio mode\ncd servers/HEA_predict && MCP_TRANSPORT=stdio python server.py", "install_command": "cd servers/HEA_predict && uv sync"}, {"name": "matbench_property_prediction", "description": "Predict matbench properties using deep potential models", "author": "2043899742@qq.com", "category": "materials", "tools": ["predict_matbench_properties"], "path": "servers/matbench_property_prediction", "transport": ["sse", "stdio"], "start_command": "# SSE mode\ncd servers/matbench_property_prediction && python server.py --port <PORT>\n# stdio mode\ncd servers/matbench_property_prediction && MCP_TRANSPORT=stdio python server.py", "install_command": "cd servers/matbench_property_prediction && uv sync"}, {"name": "orca_tools", "description": "\u8fd0\u884c ORCA \u8ba1\u7b97\u3002", "author": "marvcks", "category": "chemistry", "tools": ["run_orca_calculation", "retrieve_content_from_orca_output"], "path": "servers/ORCA_tools", "transport": ["sse", "stdio"], "start_command": "# SSE mode\ncd servers/ORCA_tools && python server.py --port <PORT>\n# stdio mode\ncd servers/ORCA_tools && MCP_TRANSPORT=stdio python server.py", "install_command": "cd servers/ORCA_tools && uv sync"}, {"name": "paper_search", "description": "Scientific literature search tool for arXiv papers", "author": "@lhhhappy", "category": "research", "tools": ["search_papers", "extract_info"], "path": "servers/Paper_Search", "transport": ["sse", "stdio"], "start_command": "# SSE mode\ncd servers/Paper_Search && python server.py --port <PORT>\n# stdio mode\ncd servers/Paper_Search && MCP_TRANSPORT=stdio python server.py", "install_command": "cd servers/Paper_Search && uv sync"}, {"name": "perovskite_literature_plot", "description": "Plot perovskite literature data", "author": "Haoming Yan", "category": "data", "tools": ["plot_structure_count_vs_time", "plot_solar_cell_structure_vs_time", "plot_pce_vs_time_from_excel"], "path": "servers/perovskite_literature_plot", "transport": ["sse", "stdio"], "start_command": "# SSE mode\ncd servers/perovskite_literature_plot && python server.py --port <PORT>\n# stdio mode\ncd servers/perovskite_literature_plot && MCP_TRANSPORT=stdio python server.py", "install_command": "cd servers/perovskite_literature_plot && uv sync"}, {"name": "pubchem", "description": "PubChem compound data retrieval", "author": "@PhelanShao", "category": "chemistry", "path": "servers/pubchem", "transport": ["sse", "stdio"], "start_command": "# SSE mode\ncd servers/pubchem && python server.py --port <PORT>\n# stdio mode\ncd servers/pubchem && MCP_TRANSPORT=stdio python server.py", "install_command": "cd servers/pubchem && uv sync", "tools": ["download_structure", "get_pubchem_data"]}, {"name": "PYSR-Symbolic-Regression", "description": "PYSR-Symbolic-Regression", "author": "@lhhhappy", "category": "physics", "tools": ["symbolic_regression"], "path": "servers/Symbolic_regression", "transport": ["sse", "stdio"], "start_command": "# SSE mode\ncd servers/Symbolic_regression && python server.py --port <PORT>\n# stdio mode\ncd servers/Symbolic_regression && MCP_TRANSPORT=stdio python server.py", "install_command": "cd servers/Symbolic_regression && uv sync"}, {"name": "StructureGenerateServer", "description": "Generate structures with ASE, CALYPSO, and CrystalFormer", "author": "@A-LOST-WAPITI", "category": "materials", "tools": ["build_surface_slab", "build_surface_adsorbate", "generate_crystalformer_structures", "build_bulk_structure", "build_molecule_structure", "build_surface_interface", "generate_calypso_structures", "make_supercell_structure", "add_cell_for_molecules"], "path": "servers/structure_generate", "transport": ["sse", "stdio"], "start_command": "# SSE mode\ncd servers/structure_generate && python server.py --port <PORT>\n# stdio mode\ncd servers/structure_generate && MCP_TRANSPORT=stdio python server.py", "install_command": "cd servers/structure_generate && uv sync"}, {"name": "SuperconductorServer", "description": "Superconductor critical temperature prediction", "author": "@liuyuxiang92", "category": "materials", "path": "servers/superconductor", "transport": ["sse", "stdio"], "start_command": "See README for details", "install_command": "Contact @liuyuxiang92 for access", "tools": ["predict_superconductor_Tc", "generate_crystalformer_structures", "generate_calypso_structure", "calculate_enthalpy"]}, {"name": "ThermoelectricMaterialsServer", "description": "Thermoelectric materials screening with CALYPSO", "author": "@liuyuxiang92", "category": "materials", "path": "servers/thermoelectric", "transport": ["sse", "stdio"], "start_command": "# SSE mode\ncd servers/thermoelectric && python server.py --port <PORT>\n# stdio mode\ncd servers/thermoelectric && MCP_TRANSPORT=stdio python server.py", "install_command": "cd servers/thermoelectric && uv sync", "tools": ["predict_thermoelectric_properties", "generate_crystalformer_structures", "screen_thermoelectric_candidate", "calculate_enthalpy", "generate_calypso_structures"]}];
-=======
-        const toolsData = [{"name": "ABACUS", "description": "First principles calculations bridge for AI models - ABACUS computational jobs", "author": "@ahxbcn", "category": "materials", "path": "servers/ABACUS-tools", "transport": ["sse", "stdio"], "start_command": "# SSE mode\ncd servers/ABACUS-tools && python server.py --port <PORT>\n# stdio mode\ncd servers/ABACUS-tools && MCP_TRANSPORT=stdio python server.py", "install_command": "cd servers/ABACUS-tools && uv sync", "tools": ["abacus_do_relax", "abacus_collect_data", "abacus_modify_input", "abacus_dos_run", "abacus_modify_stru", "abacus_cal_elastic", "abacus_prepare", "abacus_cal_band", "abacus_prepare_inputs_from_relax_results", "generate_bulk_structure", "run_abacus_onejob", "generate_deeptb_config", "abacus_badercharge_run"]}, {"name": "CatalysisMCP", "description": "Catalysis reaction calculations based on ADSEC workflow", "author": "@Rasic2", "category": "chemistry", "path": "servers/catalysis", "transport": ["sse", "stdio"], "start_command": "# SSE mode\ncd servers/catalysis && python server.py --port <PORT>\n# stdio mode\ncd servers/catalysis && MCP_TRANSPORT=stdio python server.py", "install_command": "cd servers/catalysis && uv sync", "tools": ["cal_surface_energy", "cal_vacancy_formation_energy", "cal_ads_energy"]}, {"name": "CompositionDART", "description": "Composition Optimization via DPA-based Adaptive Refinement Targeting (DART) for materials discovery.", "author": "@SchrodingersCattt", "category": "materials", "path": "servers/CompositionDART", "transport": ["sse", "stdio"], "start_command": "# SSE mode\ncd servers/CompositionDART && python server.py --port <PORT>\n# stdio mode\ncd servers/CompositionDART && MCP_TRANSPORT=stdio python server.py", "install_command": "cd servers/CompositionDART && uv sync", "tools": ["run_ga"]}, {"name": "DPACalculatorServer", "description": "Deep Potential Agent for atomistic simulation", "author": "@SchrodingersCattt", "category": "materials", "path": "servers/DPACalculator", "transport": ["sse", "stdio"], "start_command": "# SSE mode\ncd servers/DPACalculator && python server.py --port <PORT>\n# stdio mode\ncd servers/DPACalculator && MCP_TRANSPORT=stdio python server.py", "install_command": "cd servers/DPACalculator && uv sync", "tools": ["build_surface_slab", "calculate_elastic_constants", "build_bulk_structure", "build_molecule_structure", "optimize_crystal_structure", "calculate_phonon", "run_molecular_dynamics", "make_supercell_structure", "build_surface_interface", "run_neb", "build_surface_adsorbate"]}, {"name": "DPComboServer", "description": "A Server for DP model training/finetuning/inference and dataset manipulation.", "author": "@SchrodingersCattt", "category": "materials", "path": "servers/DPCombo", "transport": ["sse", "stdio"], "start_command": "# SSE mode\ncd servers/DPCombo && python server.py --port <PORT>\n# stdio mode\ncd servers/DPCombo && MCP_TRANSPORT=stdio python server.py", "install_command": "cd servers/DPCombo && uv sync", "tools": ["infer_dp_model", "filter_outliers", "parse_dpdata", "evaluate_error", "identify_mixedtype", "stat_af", "stat_efv", "train_dp_model", "downsample_dataset"]}, {"name": "HEA_extractTool", "description": "extract structural data of HEA materials from searched or given publications", "author": "@Junshang Zhang", "category": "research", "tools": ["search_paper", "HEA_data_extract"], "path": "servers/HEA_paper_extract", "transport": ["sse", "stdio"], "start_command": "# SSE mode\ncd servers/HEA_paper_extract && python server.py --port <PORT>\n# stdio mode\ncd servers/HEA_paper_extract && MCP_TRANSPORT=stdio python server.py", "install_command": "cd servers/HEA_paper_extract && uv sync"}, {"name": "HEA_predictTool", "description": "predict the crystal structure of a type of high entropy alloy", "author": "@Junshang Zhang", "category": "machine-learning", "tools": ["HEA_predictor"], "path": "servers/HEA_predict", "transport": ["sse", "stdio"], "start_command": "# SSE mode\ncd servers/HEA_predict && python server.py --port <PORT>\n# stdio mode\ncd servers/HEA_predict && MCP_TRANSPORT=stdio python server.py", "install_command": "cd servers/HEA_predict && uv sync"}, {"name": "PYSR-Symbolic-Regression", "description": "PYSR-Symbolic-Regression", "author": "@lhhhappy", "category": "physics", "tools": ["symbolic_regression"], "path": "servers/Symbolic_regression", "transport": ["sse", "stdio"], "start_command": "# SSE mode\ncd servers/Symbolic_regression && python server.py --port <PORT>\n# stdio mode\ncd servers/Symbolic_regression && MCP_TRANSPORT=stdio python server.py", "install_command": "cd servers/Symbolic_regression && uv sync"}, {"name": "StructureGenerateServer", "description": "Generate structures with ASE, CALYPSO, and CrystalFormer", "author": "@A-LOST-WAPITI", "category": "materials", "tools": ["build_surface_slab", "generate_calypso_structures", "build_bulk_structure", "add_cell_for_molecules", "build_molecule_structure", "generate_crystalformer_structures", "make_supercell_structure", "build_surface_interface", "build_surface_adsorbate"], "path": "servers/structure_generate", "transport": ["sse", "stdio"], "start_command": "# SSE mode\ncd servers/structure_generate && python server.py --port <PORT>\n# stdio mode\ncd servers/structure_generate && MCP_TRANSPORT=stdio python server.py", "install_command": "cd servers/structure_generate && uv sync"}, {"name": "SuperconductorServer", "description": "Superconductor critical temperature prediction", "author": "@liuyuxiang92", "category": "materials", "path": "servers/superconductor", "transport": ["sse", "stdio"], "start_command": "See README for details", "install_command": "Contact @liuyuxiang92 for access", "tools": ["predict_superconductor_Tc", "generate_calypso_structure", "calculate_enthalpy", "generate_crystalformer_structures"]}, {"name": "ThermoelectricMaterialsServer", "description": "Thermoelectric materials screening with CALYPSO", "author": "@liuyuxiang92", "category": "materials", "path": "servers/thermoelectric", "transport": ["sse", "stdio"], "start_command": "# SSE mode\ncd servers/thermoelectric && python server.py --port <PORT>\n# stdio mode\ncd servers/thermoelectric && MCP_TRANSPORT=stdio python server.py", "install_command": "cd servers/thermoelectric && uv sync", "tools": ["generate_calypso_structures", "screen_thermoelectric_candidate", "generate_crystalformer_structures", "calculate_enthalpy", "predict_thermoelectric_properties"]}, {"name": "data_analysis", "description": "A simplified tool for data analysis", "author": "@nlz25", "category": "data", "tools": ["analyze_csv_data"], "path": "servers/data_analysis", "transport": ["sse", "stdio"], "start_command": "# SSE mode\ncd servers/data_analysis && python server.py --port <PORT>\n# stdio mode\ncd servers/data_analysis && MCP_TRANSPORT=stdio python server.py", "install_command": "cd servers/data_analysis && uv sync"}, {"name": "deepmd_docs_rag", "description": "DeepMD documentation RAG server", "author": "@felix5572", "category": "materials", "tools": ["deepmd-docs-workflow", "upload_single_file_to_deepmd_knowledge_base"], "path": "servers/deepmd_docs_rag", "transport": ["sse", "stdio"], "start_command": "# SSE mode\ncd servers/deepmd_docs_rag && python server.py --port <PORT>\n# stdio mode\ncd servers/deepmd_docs_rag && MCP_TRANSPORT=stdio python server.py", "install_command": "cd servers/deepmd_docs_rag && uv sync"}, {"name": "matbench_property_prediction", "description": "Predict matbench properties using deep potential models", "author": "2043899742@qq.com", "category": "materials", "tools": ["predict_matbench_properties"], "path": "servers/matbench_property_prediction", "transport": ["sse", "stdio"], "start_command": "# SSE mode\ncd servers/matbench_property_prediction && python server.py --port <PORT>\n# stdio mode\ncd servers/matbench_property_prediction && MCP_TRANSPORT=stdio python server.py", "install_command": "cd servers/matbench_property_prediction && uv sync"}, {"name": "orca_tools", "description": "\u8fd0\u884c ORCA \u8ba1\u7b97\u3002", "author": "marvcks", "category": "chemistry", "tools": ["retrieve_content_from_orca_output", "run_orca_calculation"], "path": "servers/ORCA_tools", "transport": ["sse", "stdio"], "start_command": "# SSE mode\ncd servers/ORCA_tools && python server.py --port <PORT>\n# stdio mode\ncd servers/ORCA_tools && MCP_TRANSPORT=stdio python server.py", "install_command": "cd servers/ORCA_tools && uv sync"}, {"name": "paper_search", "description": "Scientific literature search tool for arXiv papers", "author": "@lhhhappy", "category": "research", "tools": ["extract_info", "search_papers"], "path": "servers/Paper_Search", "transport": ["sse", "stdio"], "start_command": "# SSE mode\ncd servers/Paper_Search && python server.py --port <PORT>\n# stdio mode\ncd servers/Paper_Search && MCP_TRANSPORT=stdio python server.py", "install_command": "cd servers/Paper_Search && uv sync"}, {"name": "perovskite_literature_plot", "description": "Plot perovskite literature data", "author": "Haoming Yan", "category": "data", "tools": ["plot_solar_cell_structure_vs_time", "plot_pce_vs_time_from_excel", "plot_structure_count_vs_time"], "path": "servers/perovskite_literature_plot", "transport": ["sse", "stdio"], "start_command": "# SSE mode\ncd servers/perovskite_literature_plot && python server.py --port <PORT>\n# stdio mode\ncd servers/perovskite_literature_plot && MCP_TRANSPORT=stdio python server.py", "install_command": "cd servers/perovskite_literature_plot && uv sync"}, {"name": "pubchem", "description": "PubChem compound data retrieval", "author": "@PhelanShao", "category": "chemistry", "path": "servers/pubchem", "transport": ["sse", "stdio"], "start_command": "# SSE mode\ncd servers/pubchem && python server.py --port <PORT>\n# stdio mode\ncd servers/pubchem && MCP_TRANSPORT=stdio python server.py", "install_command": "cd servers/pubchem && uv sync", "tools": ["download_structure", "get_pubchem_data"]}];
->>>>>>> d0fc9a60
         
         // Theme toggle functionality
         function toggleTheme() {{

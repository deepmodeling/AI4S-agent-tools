--- conflicted
+++ resolved
@@ -1,21 +1,11 @@
-<<<<<<< HEAD
 import glob
-=======
->>>>>>> 6c792bbc
 import logging
 import os
 import sys
 from pathlib import Path
-<<<<<<< HEAD
-from typing import Dict, List, Literal, Optional, Tuple, TypedDict, Union
-
-# Add parent directory to import server_utils
-sys.path.insert(0, str(Path(__file__).parent.parent))
-=======
 from typing import Literal, Optional, Tuple, TypedDict, List, Dict, Union
 import sys
 import argparse
->>>>>>> 6c792bbc
 
 import numpy as np
 from ase import Atoms, io, units
@@ -49,586 +39,6 @@
 THz_TO_K = 47.9924  # 1 THz ≈ 47.9924 K
 EV_A3_TO_GPA = 160.21766208 # eV/Å³ to GPa
 
-<<<<<<< HEAD
-logging.basicConfig(
-    level=logging.INFO,
-    format="%(asctime)s - %(levelname)s - %(message)s"
-)
-
-
-@mcp_server("DPACalculatorServer", "Deep Potential Agent for atomistic simulation", author="@SchrodingersCattt", category="Materials Science")
-def create_server(host="0.0.0.0", port=50001):
-    """Create and configure the MCP server instance."""
-    mcp = CalculationMCPServer("DPACalculatorServer", host=host, port=port)
-
-
-    class OptimizationResult(TypedDict):
-        """Result structure for structure optimization"""
-        optimized_structure: Path
-        optimization_traj: Optional[Path]
-        final_energy: float
-        message: str
-
-    class PhononResult(TypedDict):
-        """Result structure for phonon calculation"""
-        entropy: float
-        free_energy: float
-        heat_capacity: float
-        max_frequency_THz: float
-        max_frequency_K: float
-        band_plot: Path
-        band_yaml: Path
-        band_dat: Path
-
-    class BuildStructureResult(TypedDict):
-        """Result structure for crystal structure building"""
-        structure_file: Path
-
-    class MDResult(TypedDict):
-        """Result of MD simulation"""
-        final_structure: Path
-        trajectory_files: List[Path]
-        log_file: Path
-
-    class ElasticResult(TypedDict):
-        """Result of elastic constant calculation"""
-        bulk_modulus: float
-        shear_modulus: float
-        youngs_modulus: float
-
-    class NEBResult(TypedDict):
-        """Result of NEB calculation"""
-        neb_energy: float
-        neb_traj: Path
-
-
-    def _prim2conven(ase_atoms: Atoms) -> Atoms:
-        """
-        Convert a primitive cell (ASE Atoms) to a conventional standard cell using pymatgen.
-        Parameters:
-            ase_atoms (ase.Atoms): Input primitive cell.
-        Returns:
-            ase.Atoms: Conventional cell.
-        """
-        structure = AseAtomsAdaptor.get_structure(ase_atoms)
-        analyzer = SpacegroupAnalyzer(structure, symprec=1e-3)
-        conven_structure = analyzer.get_conventional_standard_structure()
-        conven_atoms = AseAtomsAdaptor.get_atoms(conven_structure)
-        return conven_atoms
-
-
-    def _make_supercell(ase_atoms: Atoms, supercell_matrix: list[int] = [3, 3, 3]) -> Atoms:
-        """
-        Generate a supercell from the given ASE Atoms object using the specified repetition matrix.
-
-        Parameters:
-            ase_atoms (Atoms): The original atomic structure (unit cell).
-            supercell_matrix (list[int]): A list of three integers specifying the number of repetitions 
-                                        along each lattice vector direction [nx, ny, nz].
-
-        Returns:
-            Atoms: The resulting supercell as a new ASE Atoms object.
-        """
-        return ase_atoms.repeat(supercell_matrix)
-
-
-    @mcp.tool()
-    def build_bulk_structure(
-        material: str,
-        conventional: bool = True,
-        crystal_structure: str = 'fcc',
-        a: Optional[float] = None,
-        b: Optional[float] = None,
-        c: Optional[float] = None,
-        alpha: Optional[float] = None,
-        supercell_matrix: list[int] = [1, 1, 1],
-        output_file: str = "structure_bulk.cif"
-    ) -> BuildStructureResult:
-        """
-        Build a bulk crystal structure using ASE.
-
-        Args:
-            material (str): Element or chemical formula.
-            conventional (bool): If True, convert to conventional standard cell.
-            crystal_structure (str): Crystal structure type for material1. Must be one of sc, fcc, bcc, tetragonal, bct, hcp, rhombohedral, orthorhombic, mcl, diamond, zincblende, rocksalt, cesiumchloride, fluorite or wurtzite. Default 'fcc'.
-            a, b, c, alpha: Lattice parameters.
-            supercell_matrix (list[int], optional): matrix for supercell expansion.
-                Defaults to [1, 1, 1], i.e. no supercell.
-            output_file (str): Path to save CIF.
-
-        Returns:
-            dict with structure_file (Path)
-        """
-        try:
-            atoms = bulk(material, crystal_structure, a=a, b=b, c=c, alpha=alpha)
-            if conventional:
-                atoms = _prim2conven(atoms)
-            if supercell_matrix != [1, 1, 1]:
-                atoms = _make_supercell(atoms, supercell_matrix)
-            write(output_file, atoms)
-            logging.info(f"Bulk structure saved to: {output_file}")
-            return {"structure_file": Path(output_file)}
-        except Exception as e:
-            logging.error(f"Bulk structure building failed: {str(e)}", exc_info=True)
-            return {
-                "structure_file": Path(""), 
-                "message": f"Bulk structure building failed: {str(e)}"
-            }
-
-
-    @mcp.tool()
-    def build_molecule_structure(
-        molecule_name: str,
-        output_file: str = "structure_molecule.xyz"
-    ) -> BuildStructureResult:
-        """
-        Build a molecule structure using ASE.
-
-        Args:
-            - molecule_name (str): Options are: PH3, P2, CH3CHO, H2COH, CS, OCHCHO, C3H9C, CH3COF, CH3CH2OCH3, HCOOH, HCCl3, HOCl, H2, SH2, C2H2, C4H4NH, CH3SCH3, SiH2_s3B1d, CH3SH, CH3CO, CO, ClF3, SiH4, C2H6CHOH, CH2NHCH2, isobutene, HCO, bicyclobutane, LiF, Si, C2H6, CN, ClNO, S, SiF4, H3CNH2, methylenecyclopropane, CH3CH2OH, F, NaCl, CH3Cl, CH3SiH3, AlF3, C2H3, ClF, PF3, PH2, CH3CN, cyclobutene, CH3ONO, SiH3, C3H6_D3h, CO2, NO, trans-butane, H2CCHCl, LiH, NH2, CH, CH2OCH2, C6H6, CH3CONH2, cyclobutane, H2CCHCN, butadiene, C, H2CO, CH3COOH, HCF3, CH3S, CS2, SiH2_s1A1d, C4H4S, N2H4, OH, CH3OCH3, C5H5N, H2O, HCl, CH2_s1A1d, CH3CH2SH, CH3NO2, Cl, Be, BCl3, C4H4O, Al, CH3O, CH3OH, C3H7Cl, isobutane, Na, CCl4, CH3CH2O, H2CCHF, C3H7, CH3, O3, P, C2H4, NCCN, S2, AlCl3, SiCl4, SiO, C3H4_D2d, H, COF2, 2-butyne, C2H5, BF3, N2O, F2O, SO2, H2CCl2, CF3CN, HCN, C2H6NH, OCS, B, ClO, C3H8, HF, O2, SO, NH, C2F4, NF3, CH2_s3B1d, CH3CH2Cl, CH3COCl, NH3, C3H9N, CF4, C3H6_Cs, Si2H6, HCOOCH3, O, CCH, N, Si2, C2H6SO, C5H8, H2CF2, Li2, CH2SCH2, C2Cl4, C3H4_C3v, CH3COCH3, F2, CH4, SH, H2CCO, CH3CH2NH2, Li, N2, Cl2, H2O2, Na2, BeH, C3H4_C2v, NO2
-            - output_file (str): Path to save CIF.
-
-        Returns:
-            dict with structure_file (Path)
-        """
-        try:
-            atoms = molecule(molecule_name)
-            write(output_file, atoms)
-            logging.info(f"Bulk structure saved to: {output_file}")
-            return {"structure_file": Path(output_file)}
-        except Exception as e:
-            logging.error(f"Bulk structure building failed: {str(e)}", exc_info=True)
-            return {
-                "structure_file": Path(""), 
-                "message": f"Bulk structure building failed: {str(e)}"
-            }
-
-
-    @mcp.tool()
-    def build_surface_slab(
-        material: Optional[str] = None,
-        material_path: Optional[Path] = None,
-        crystal_structure: str = 'fcc',
-        a: Optional[float] = None,
-        b: Optional[float] = None,
-        c: Optional[float] = None,
-        alpha: Optional[float] = None,
-        supercell_matrix: list[int] = [1, 1, 1],
-        miller_index: List[int] = (1, 0, 0),
-        layers: int = 4,
-        vacuum: float = 10.0,
-        output_file: str = "structure_slab.cif"
-    ) -> BuildStructureResult:
-        """
-        Build a surface slab structure using ASE.
-
-        Args:
-            material (str): str for chemical formula (e.g. BN)
-            material_path (Path): Path to existing structure file.
-            crystal_structure (str): Crystal structure type for material1. Must be one of sc, fcc, bcc, tetragonal, bct, hcp, rhombohedral, orthorhombic, mcl, diamond, zincblende, rocksalt, cesiumchloride, fluorite or wurtzite. Default 'fcc'.
-            a, b, c, alpha: Lattice parameters.
-            supercell_matrix (list[int], optional): matrix for supercell expansion.
-                Defaults to [1, 1, 1], i.e. no supercell.
-            miller_index (list of 3 ints): Miller index.
-            layers (int): Number of layers in slab.
-            vacuum (float): Vacuum spacing in Å.
-            output_file (str): Path to save CIF.
-
-        Returns:
-            dict with structure_file (Path)
-        """
-        try:
-            if material_path is not None:
-                bulk_atoms = read(str(material_path))
-            else:
-                bulk_atoms = bulk(material, crystal_structure, a=a, b=b, c=c, alpha=alpha)
-            if supercell_matrix != [1, 1, 1]:
-                bulk_atoms = _make_supercell(bulk_atoms, supercell_matrix)
-            slab = surface(bulk_atoms, miller_index, layers, vacuum=vacuum)
-            write(output_file, slab)
-            logging.info(f"Surface structure saved to: {output_file}")
-            return {"structure_file": Path(output_file)}
-        except Exception as e:
-            logging.error(f"Surface structure building failed: {str(e)}", exc_info=True)
-            return {
-                "structure_file": Path(""), 
-                "message": f"Surface structure building failed: {str(e)}"
-            }
-
-
-    @mcp.tool()
-    def build_surface_adsorbate(
-        material: Optional[str] = None,
-        adsorbate: Optional[str] = None,
-        material_path: Optional[Path] = None,
-        adsorbate_path: Optional[Path] = None,
-        crystal_structure: str = 'fcc',
-        a: Optional[float] = None,
-        b: Optional[float] = None,
-        c: Optional[float] = None,
-        alpha: Optional[float] = None,
-        miller_index: List[int] = (1, 0, 0),
-        supercell_matrix: list[int] = [1, 1, 1],
-        adsorbate_position: Optional[List[float]] = None, 
-        layers: int = 4,
-        vacuum: float = 10.0,
-        output_file: str = "structure_adsorbate.cif"
-    ) -> BuildStructureResult:
-        """
-        Build a surface-adsorbate structure using ASE.
-
-        Args:
-            material (str): str for chemical formula (e.g. BN).
-            adsorbate (str): Used for building structures from scratch a string representing a molecule name supported by ASE. Options are: PH3, P2, CH3CHO, H2COH, CS, OCHCHO, C3H9C, CH3COF, CH3CH2OCH3, HCOOH, HCCl3, HOCl, H2, SH2, C2H2, C4H4NH, CH3SCH3, SiH2_s3B1d, CH3SH, CH3CO, CO, ClF3, SiH4, C2H6CHOH, CH2NHCH2, isobutene, HCO, bicyclobutane, LiF, Si, C2H6, CN, ClNO, S, SiF4, H3CNH2, methylenecyclopropane, CH3CH2OH, F, NaCl, CH3Cl, CH3SiH3, AlF3, C2H3, ClF, PF3, PH2, CH3CN, cyclobutene, CH3ONO, SiH3, C3H6_D3h, CO2, NO, trans-butane, H2CCHCl, LiH, NH2, CH, CH2OCH2, C6H6, CH3CONH2, cyclobutane, H2CCHCN, butadiene, C, H2CO, CH3COOH, HCF3, CH3S, CS2, SiH2_s1A1d, C4H4S, N2H4, OH, CH3OCH3, C5H5N, H2O, HCl, CH2_s1A1d, CH3CH2SH, CH3NO2, Cl, Be, BCl3, C4H4O, Al, CH3O, CH3OH, C3H7Cl, isobutane, Na, CCl4, CH3CH2O, H2CCHF, C3H7, CH3, O3, P, C2H4, NCCN, S2, AlCl3, SiCl4, SiO, C3H4_D2d, H, COF2, 2-butyne, C2H5, BF3, N2O, F2O, SO2, H2CCl2, CF3CN, HCN, C2H6NH, OCS, B, ClO, C3H8, HF, O2, SO, NH, C2F4, NF3, CH2_s3B1d, CH3CH2Cl, CH3COCl, NH3, C3H9N, CF4, C3H6_Cs, Si2H6, HCOOCH3, O, CCH, N, Si2, C2H6SO, C5H8, H2CF2, Li2, CH2SCH2, C2Cl4, C3H4_C3v, CH3COCH3, F2, CH4, SH, H2CCO, CH3CH2NH2, Li, N2, Cl2, H2O2, Na2, BeH, C3H4_C2v, NO2.
-            material_path (Path): Path to existing structure file, used for building structures from existing structures.
-            adsorbate_path (Path): Path to existing structure file, used for building structures from existing structures.
-            crystal_structure (str): Crystal structure type for material1. Must be one of sc, fcc, bcc, tetragonal, bct, hcp, rhombohedral, orthorhombic, mcl, diamond, zincblende, rocksalt, cesiumchloride, fluorite or wurtzite. Default 'fcc'.
-            a, b, c, alpha: Lattice parameters.
-            miller_index (list of 3 ints): Miller index.
-            supercell_matrix (list[int], optional): matrix for supercell expansion.
-                Defaults to [1, 1, 1], i.e. no supercell.
-            layers (int): Number of layers in slab.
-            vacuum (float): Vacuum spacing in Å.
-            output_file (str): Path to save CIF.
-
-        Returns:
-            dict with structure_file (Path)
-        """
-        try:
-            if material_path is not None:
-                bulk_atoms = read(str(material_path))
-            else:
-                bulk_atoms = bulk(material, crystal_structure, a=a, b=b, c=c, alpha=alpha)
-            if supercell_matrix != [1, 1, 1]:
-                bulk_atoms = _make_supercell(bulk_atoms, supercell_matrix)
-            slab = surface(bulk_atoms, miller_index, layers)
-            slab.center(vacuum=vacuum, axis=2) # z-axis
-            if adsorbate_path is not None:
-                adsorbate_atoms = read(str(adsorbate_path))
-            else:
-                adsorbate_atoms = molecule(adsorbate)
-            
-            # Default adsorbate position: center of surface in x/y, 2 Å above surface
-            if adsorbate_position is None:
-                x = 0.5 * (slab.cell[0][0] + slab.cell[1][0])
-                y = 0.5 * (slab.cell[0][1] + slab.cell[1][1])
-                height = max(slab.positions[:, 2]) + 2.0
-            else:
-                if len(adsorbate_position) != 3:
-                    raise ValueError("adsorbate_position must be a list of 3 floats: [x, y, height]")
-                x, y, height = adsorbate_position
-
-            add_adsorbate(slab, adsorbate_atoms, height=height, position=(x, y))
-            slab.center(vacuum=vacuum, axis=2)
-
-            write(output_file, slab)
-            logging.info(f"Surface-adsorbate structure saved to: {output_file}")
-            return {"structure_file": Path(output_file)}
-        except Exception as e:
-            logging.error(f"Surface structure building failed: {str(e)}", exc_info=True)
-            return {
-                "structure_file": Path(""), 
-                "message": f"Surface structure building failed: {str(e)}"
-            }
-
-
-    @mcp.tool()
-    def build_surface_interface(
-        material1: Optional[str] = None,
-        material2: Optional[str] = None,
-        material1_path: Optional[Path] = None,
-        material2_path: Optional[Path] = None,
-        crystal_structure1: str = 'fcc',
-        crystal_structure2: str = 'fcc',
-        a1: Optional[float] = None,
-        b1: Optional[float] = None,
-        c1: Optional[float] = None,
-        alpha1: Optional[float] = None,
-        a2: Optional[float] = None,
-        b2: Optional[float] = None,
-        c2: Optional[float] = None,
-        alpha2: Optional[float] = None,
-        miller_index1: List[int] = (1, 0, 0),
-        miller_index2: List[int] = (1, 0, 0),
-        supercell_matrix1: list[int] = [1, 1, 1],
-        supercell_matrix2: list[int] = [1, 1, 1],
-        layers1: int = 4,
-        layers2: int = 3,
-        vacuum1: float = 10.0,
-        vacuum2: float = 10.0,
-        stack_axis: int = 2,
-        interface_distance: float = 2.5,
-        conventional: bool = True,
-        max_strain: float = 0.05,
-        output_file: str = "structure_interface.cif"
-    ) -> BuildStructureResult:
-        """
-        Build an interface structure between two materials.
-
-        Args:
-            material1/2 (str): str for chemical formula (e.g. BN), used for building structures from scratch.
-            material1_path/2_path (Path): Path to existing structure file, used for building structures from existing structures.
-            crystal_structure1/2 (str): Crystal structure type for material1. Must be one of sc, fcc, bcc, tetragonal, bct, hcp, rhombohedral, orthorhombic, mcl, diamond, zincblende, rocksalt, cesiumchloride, fluorite or wurtzite. Default 'fcc'.
-            a1, b1, c1, alpha1; a2, b2, c2, alpha2: Lattice constants.
-            miller_index1/2: Miller indices for surfaces.
-            supercell_matrix1/2 (list[int], optional): matrix for supercell expansion.
-                Defaults to [1, 1, 1], i.e. no supercell.
-            layers1/2: Number of layers.
-            vacuum1/2: Vacuum spacing.
-            stack_axis: Stacking direction (0=x,1=y,2=z).
-            interface_distance: Distance between surfaces.
-            conventional: Whether to convert to conventional cells.
-            max_strain: Allowed lattice mismatch.
-            output_file: Output CIF path.
-
-        Returns:
-            dict with structure_file (Path)
-        """
-        try:
-            if material1_path is not None:
-                bulk1 = read(str(material1_path))
-            else:
-                bulk1 = bulk(material1, crystal_structure1, a=a1, b=b1, c=c1, alpha=alpha1)
-            if material2_path is not None:
-                bulk2 = read(str(material2_path))
-            else:
-                bulk2 = bulk(material2, crystal_structure2, a=a2, b=b2, c=c2, alpha=alpha2)
-            if conventional:
-                bulk1 = _prim2conven(bulk1)
-                bulk2 = _prim2conven(bulk2)
-            if supercell_matrix1 != [1, 1, 1]:
-                bulk1 = _make_supercell(bulk1, supercell_matrix1)
-            if supercell_matrix2 != [1, 1, 1]:
-                bulk2 = _make_supercell(bulk2, supercell_matrix2)
-            surf1 = surface(bulk1, miller_index1, layers1)
-            surf2 = surface(bulk2, miller_index2, layers2)
-
-            axes = [0, 1, 2]
-            axes.remove(stack_axis)
-            axis1, axis2 = axes
-
-            len1_a = np.linalg.norm(surf1.cell[axis1])
-            len1_b = np.linalg.norm(surf1.cell[axis2])
-            len2_a = np.linalg.norm(surf2.cell[axis1])
-            len2_b = np.linalg.norm(surf2.cell[axis2])
-            strain_a = abs(len1_a - len2_a) / ((len1_a + len2_a) / 2)
-            strain_b = abs(len1_b - len2_b) / ((len1_b + len2_b) / 2)
-
-            if strain_a > max_strain or strain_b > max_strain:
-                raise ValueError(f"Lattice mismatch too large: strain_a={strain_a:.3f}, strain_b={strain_b:.3f}")
-
-            scale_a = len1_a / len2_a
-            scale_b = len1_b / len2_b
-            new_cell2 = surf2.cell.copy()
-            new_cell2[axis1] *= scale_a
-            new_cell2[axis2] *= scale_b
-            surf2.set_cell(new_cell2, scale_atoms=True)
-
-            max1 = max(surf1.positions[:, stack_axis])
-            min2 = min(surf2.positions[:, stack_axis])
-            shift = max1 - min2 + interface_distance
-            surf2.positions[:, stack_axis] += shift
-
-            atoms = surf1 + surf2
-            atoms.center(vacuum=vacuum1 + vacuum2, axis=stack_axis)
-
-            write(output_file, atoms)
-            logging.info(f"Interface structure saved to: {output_file}")
-            return {"structure_file": Path(output_file)}
-        except Exception as e:
-            logging.error(f"Interface structure building failed: {str(e)}", exc_info=True)
-            return {
-                "structure_file": Path(""), 
-                "message": f"Interface structure building failed: {str(e)}"
-            }
-
-
-    @mcp.tool()
-    def optimize_crystal_structure( 
-        input_structure: Path,
-        model_path: Path,
-        head: str = "Omat24",
-        force_tolerance: float = 0.01, 
-        max_iterations: int = 100, 
-        relax_cell: bool = False,
-    ) -> OptimizationResult:
-        # TODO: RELAX CELL
-        """Optimize crystal structure using a Deep Potential (DP) model.
-
-        Args:
-            input_structure (Path): Path to the input structure file (e.g., CIF, POSCAR).
-            model_path (Path): Path to the trained Deep Potential model directory.
-                Default is "https://bohrium.oss-cn-zhangjiakou.aliyuncs.com/13756/27666/store/upload/cd12300a-d3e6-4de9-9783-dd9899376cae/dpa-2.4-7M.pt", i.e. the DPA-2.4-7M.
-            head (str, optional): Model head corresponding to the application domain. Options are:
-                - 'solvated_protein_fragments' : For **biomolecular systems**, such as proteins, peptides, 
-                and molecular fragments in aqueous or biological environments.
-                - 'Omat24' : For **inorganic crystalline materials**, including oxides, metals, ceramics, 
-                and other extended solid-state systems. (This is the **default** head.)
-                - 'SPICE2' : For **organic small molecules**, including drug-like compounds, ligands, 
-                and general organic chemistry structures.
-                - 'OC22' : For **interface and heterogeneous catalysis systems**, such as surfaces, 
-                adsorbates, and catalytic reactions involving solid-liquid or solid-gas interfaces.
-                - 'Organic_Reactions' : For **organic reaction prediction**, transition state modeling, 
-                and energy profiling of organic chemical transformations.
-                Default is 'Omat24', which is suitable for most inorganic materials and crystalline solids.
-            force_tolerance (float, optional): Convergence threshold for atomic forces in eV/Å.
-                Default is 0.01 eV/Å.
-            max_iterations (int, optional): Maximum number of geometry optimization steps.
-                Default is 100 steps.
-            relax_cell (bool, optional): Whether to relax the unit cell shape and volume in addition to atomic positions.
-                Default is False.
-
-
-        Returns:
-            dict: A dictionary containing optimization results:
-                - optimized_structure (Path): Path to the final optimized structure file.
-                - optimization_traj (Optional[Path]): Path to the optimization trajectory file, if available.
-                - final_energy (float): Final potential energy after optimization in eV.
-                - message (str): Status or error message describing the outcome.
-        """
-        try:
-            model_file = str(model_path)
-            base_name = input_structure.stem
-            
-            logging.info(f"Reading structure from: {input_structure}")
-            atoms = read(str(input_structure))
-            atoms.calc = DP(model=model_file, head=head)
-
-            traj_file = f"{base_name}_optimization_traj.extxyz"  
-            if Path(traj_file).exists():
-                logging.warning(f"Overwriting existing trajectory file: {traj_file}")
-                Path(traj_file).unlink()
-
-            logging.info("Starting structure optimization...")
-
-            if relax_cell:
-                logging.info("Using cell relaxation (ExpCellFilter)...")
-                ecf = ExpCellFilter(atoms)
-                optimizer = BFGS(ecf, trajectory=traj_file)
-                optimizer.run(fmax=force_tolerance, steps=max_iterations)
-            else:
-                optimizer = BFGS(atoms, trajectory=traj_file)
-                optimizer.run(fmax=force_tolerance, steps=max_iterations)
-
-            output_file = f"{base_name}_optimized.cif"
-            write(output_file, atoms)
-            final_energy = atoms.get_potential_energy()
-
-            logging.info(
-                f"Optimization completed in {optimizer.nsteps} steps. "
-                f"Final energy: {final_energy:.4f} eV"
-            )
-
-            return {
-                "optimized_structure": Path(output_file),
-                "optimization_traj": Path(traj_file),
-                "final_energy": final_energy,
-                "message": f"Successfully completed in {optimizer.nsteps} steps"
-            }
-
-        except Exception as e:
-            logging.error(f"Optimization failed: {str(e)}", exc_info=True)
-            return {
-                "optimized_structure": Path(""),
-                "optimization_traj": None, 
-                "final_energy": -1.0,
-                "message": f"Optimization failed: {str(e)}"
-            }
-
-
-    @mcp.tool()
-    def calculate_phonon(
-        cif_file: Path,
-        model_path: Path,
-        head: str = "Omat24",
-        supercell_matrix: list[int] = [2, 2, 2],
-        displacement_distance: float = 0.005,
-        temperatures: tuple = (300,),
-        plot_path: str = "phonon_band.png"
-    ) -> PhononResult:
-        """Calculate phonon properties using a Deep Potential (DP) model.
-
-        Args:
-            cif_file (Path): Path to the input CIF structure file.
-            model_path (Path): Path to the Deep Potential model file.
-                Default is "https://bohrium.oss-cn-zhangjiakou.aliyuncs.com/13756/27666/store/upload/cd12300a-d3e6-4de9-9783-dd9899376cae/dpa-2.4-7M.pt", i.e. the DPA-2.4-7M.
-            head (str, optional): Model head corresponding to the application domain. Options are:
-                - 'solvated_protein_fragments' : For **biomolecular systems**, such as proteins, peptides, 
-                and molecular fragments in aqueous or biological environments.
-                - 'Omat24' : For **inorganic crystalline materials**, including oxides, metals, ceramics, 
-                and other extended solid-state systems. (This is the **default** head.)
-                - 'SPICE2' : For **organic small molecules**, including drug-like compounds, ligands, 
-                and general organic chemistry structures.
-                - 'OC22' : For **interface and heterogeneous catalysis systems**, such as surfaces, 
-                adsorbates, and catalytic reactions involving solid-liquid or solid-gas interfaces.
-                - 'Organic_Reactions' : For **organic reaction prediction**, transition state modeling, 
-                and energy profiling of organic chemical transformations.
-                Default is 'Omat24', which is suitable for most inorganic materials and crystalline solids.
-            supercell_matrix (list[int], optional): 2×2×2 matrix for supercell expansion.
-                Defaults to [2, 2, 2].
-            displacement_distance (float, optional): Atomic displacement distance in Ångström.
-                Default is 0.005 Å.
-            temperatures (tuple, optional): Tuple of temperatures (in Kelvin) for thermal property calculations.
-                Default is (300,).
-            plot_path (str, optional): File path to save the phonon band structure plot.
-                Default is "phonon_band.png".
-
-        Returns:
-            dict: A dictionary containing phonon properties:
-                - entropy (float): Phonon entropy at given temperature [J/mol·K].
-                - free_energy (float): Helmholtz free energy [kJ/mol].
-                - heat_capacity (float): Heat capacity at constant volume [J/mol·K].
-                - max_frequency_THz (float): Maximum phonon frequency in THz.
-                - max_frequency_K (float): Maximum phonon frequency in Kelvin.
-                - band_plot (str): File path to the generated band structure plot.
-                - band_yaml (str): File path to the band structure data in YAML format.
-                - band_dat (str): File path to the band structure data in DAT format.
-        """
-
-        if supercell_matrix is None or len(supercell_matrix) == 0:
-            supercell_matrix = [2, 2, 2]
-
-        try:
-            # Read input files
-            atoms = io.read(str(cif_file))
-            
-            # Convert to Phonopy structure
-            ph_atoms = PhonopyAtoms(
-                symbols=atoms.get_chemical_symbols(),
-                cell=atoms.get_cell(),
-                scaled_positions=atoms.get_scaled_positions()
-            )
-            
-            # Setup phonon calculation
-            phonon = Phonopy(ph_atoms, supercell_matrix)
-            phonon.generate_displacements(distance=displacement_distance)
-            
-            # Calculate forces using DP model
-            dp_calc = DP(model=str(model_path), head=head)
-            
-            force_sets = []
-            for sc in phonon.supercells_with_displacements:
-                sc_atoms = Atoms(
-                    cell=sc.cell,
-                    symbols=sc.symbols,
-                    scaled_positions=sc.scaled_positions,
-                    pbc=True
-                )
-                sc_atoms.calc = dp_calc
-                force = sc_atoms.get_forces()
-                force_sets.append(force - np.mean(force, axis=0))
-                
-            phonon.forces = force_sets
-            phonon.produce_force_constants()
-            
-            # Calculate thermal properties
-            phonon.run_mesh([10, 10, 10])
-            phonon.run_thermal_properties(temperatures=temperatures)
-            thermal = phonon.get_thermal_properties_dict()
-            
-            comm_q = get_commensurate_points(phonon.supercell_matrix)
-            freqs = np.array([phonon.get_frequencies(q) for q in comm_q])
-=======
 def parse_args():
     """Parse command line arguments for MCP server."""
     parser = argparse.ArgumentParser(description="DPA Calculator MCP Server")
@@ -648,8 +58,6 @@
     return args
 
 
-
-
 args = parse_args()
 mcp = CalculationMCPServer("DPACalculatorServer",host=args.host,port=args.port)
 
@@ -708,7 +116,6 @@
     conven_atoms = AseAtomsAdaptor.get_atoms(conven_structure)
     return conven_atoms
 
->>>>>>> 6c792bbc
 
 def _make_supercell(ase_atoms: Atoms, supercell_matrix: list[int] = [3, 3, 3]) -> Atoms:
     """
@@ -768,115 +175,6 @@
             "message": f"Bulk structure building failed: {str(e)}"
         }
 
-<<<<<<< HEAD
-            return {
-                "entropy": float(thermal['entropy'][0]),
-                "free_energy": float(thermal['free_energy'][0]),
-                "heat_capacity": float(thermal['heat_capacity'][0]),
-                "max_frequency_THz": float(np.max(freqs)),
-                "max_frequency_K": float(np.max(freqs) * THz_TO_K),
-                "band_plot": Path(plot_path),
-                "band_yaml": band_yaml_path,
-                "band_dat": band_dat_path
-            }
-            
-        except Exception as e:
-            logging.error(f"Phonon calculation failed: {str(e)}", exc_info=True)
-            return {
-                "entropy": -1.0,
-                "free_energy": -1.0,
-                "heat_capacity": -1.0,
-                "max_frequency_THz": -1.0,
-                "max_frequency_K": -1.0,
-                "band_plot": Path(""),
-                "band_yaml": Path(""),
-                "band_dat": Path(""),
-                "message": f"Calculation failed: {str(e)}"
-            }
-
-
-    def _log_progress(atoms, dyn):
-        """Log simulation progress"""
-        epot = atoms.get_potential_energy()
-        ekin = atoms.get_kinetic_energy()
-        temp = ekin / (1.5 * len(atoms) * units.kB)
-        logging.info(f"Step: {dyn.nsteps:6d}, E_pot: {epot:.3f} eV, T: {temp:.2f} K")
-
-    def _run_md_stage(atoms, stage, save_interval_steps, traj_file, seed, stage_id):
-        """Run a single MD simulation stage"""
-        temperature_K = stage.get('temperature_K', None)
-        pressure = stage.get('pressure', None)
-        mode = stage['mode']
-        runtime_ps = stage['runtime_ps']
-        timestep_ps = stage.get('timestep', 0.0005)  # default: 0.5 fs
-        tau_t_ps = stage.get('tau_t', 0.01)         # default: 10 fs
-        tau_p_ps = stage.get('tau_p', 0.1)          # default: 100 fs
-
-        timestep_fs = timestep_ps * 1000  # convert to fs
-        total_steps = int(runtime_ps * 1000 / timestep_fs)
-
-        # Initialize velocities if first stage with temperature
-        if stage_id == 1 and temperature_K is not None:
-            MaxwellBoltzmannDistribution(atoms, temperature_K=temperature_K, 
-                                    rng=np.random.RandomState(seed))
-            Stationary(atoms)
-            ZeroRotation(atoms)
-
-        # Choose ensemble
-        if mode == 'NVT' or mode == 'NVT-NH':
-            # Use NoseHooverChain for NVT by default
-            dyn = NoseHooverChainNVT(
-                atoms,
-                timestep=timestep_fs * units.fs,
-                temperature_K=temperature_K,
-                chain_length=stage.get('chain_length', 3) 
-            )
-        elif mode == 'NVT-Berendsen':
-            dyn = NVTBerendsen(
-                atoms,
-                timestep=timestep_fs * units.fs,
-                temperature_K=temperature_K,
-                taut=tau_t_ps * 1000 * units.fs
-            )
-        elif mode == 'NVT-Andersen':
-            dyn = Andersen(
-                atoms,
-                timestep=timestep_fs * units.fs,
-                temperature_K=temperature_K,
-                friction=1.0 / (tau_t_ps * 1000 * units.fs),
-                rng=np.random.RandomState(seed)
-            )
-        elif mode == 'NVT-Langevin' or mode == 'Langevin':
-            dyn = Langevin(
-                atoms,
-                timestep=timestep_fs * units.fs,
-                temperature_K=temperature_K,
-                friction=1.0 / (tau_t_ps * 1000 * units.fs),
-                rng=np.random.RandomState(seed)
-            )
-        elif mode == 'NPT-aniso' or mode == 'NPT-tri':
-            if mode == 'NPT-aniso':
-                mask = np.eye(3, dtype=bool)
-            else:
-                mask = None
-            if pressure is None:
-                raise ValueError("Pressure must be specified for NPT simulations")
-
-            dyn = NPT(
-                atoms,
-                timestep=timestep_fs * units.fs,
-                temperature_K=temperature_K,
-                externalstress=pressure * units.GPa,
-                ttime=tau_t_ps * 1000 * units.fs,
-                pfactor=tau_p_ps * 1000 * units.fs,
-                mask=mask
-            )
-        elif mode == 'NVE':
-            dyn = VelocityVerlet(
-                atoms,
-                timestep=timestep_fs * units.fs
-            )
-=======
 
 @mcp.tool()
 def build_molecule_structure(
@@ -942,7 +240,6 @@
     try:
         if material_path is not None:
             bulk_atoms = read(str(material_path))
->>>>>>> 6c792bbc
         else:
             bulk_atoms = bulk(material, crystal_structure, a=a, b=b, c=c, alpha=alpha)
         if supercell_matrix != [1, 1, 1]:
@@ -959,105 +256,6 @@
         }
 
 
-<<<<<<< HEAD
-        return atoms
-
-
-    @mcp.tool()
-    def run_molecular_dynamics(
-        initial_structure: Path,
-        model_path: Path,
-        stages: List[Dict],
-        save_interval_steps: int = 100,
-        traj_prefix: str = 'traj',
-        seed: Optional[int] = 42,
-        head: str = "Omat24",
-    ) -> MDResult:
-        """
-        Run a multi-stage molecular dynamics simulation using Deep Potential.
-
-        This tool performs molecular dynamics simulations with different ensembles (NVT, NPT, NVE)
-        in sequence, using the ASE framework with the Deep Potential calculator.
-
-        Args:
-            initial_structure (Path): Input atomic structure file (supports .xyz, .cif, etc.)
-            model_path (Path): Path to the Deep Potential model file (.pt or .pb)
-            stages (List[Dict]): List of simulation stages. Each dictionary can contain:
-                - mode (str): Simulation ensemble type. One of:
-                    * "NVT" or "NVT-NH"- NVT ensemble (constant Particle Number, Volume, Temperature), with Nosé-Hoover (NH) chain thermostat
-                    * "NVT-Berendsen"- NVT ensemble with Berendsen thermostat. For quick thermalization
-                    * 'NVT-Andersen- NVT ensemble with Andersen thermostat. For quick thermalization (not rigorous NVT)
-                    * "NVT-Langevin" or "Langevin"- Langevin dynamics. For biomolecules or implicit solvent systems.
-                    * "NPT-aniso" - constant Number, Pressure (anisotropic), Temperature
-                    * "NPT-tri" - constant Number, Pressure (tri-axial), Temperature
-                    * "NVE" - constant Number, Volume, Energy (no thermostat/barostat, or microcanonical)
-                - runtime_ps (float): Simulation duration in picoseconds.
-                - temperature_K (float, optional): Temperature in Kelvin (required for NVT/NPT).
-                - pressure (float, optional): Pressure in GPa (required for NPT).
-                - timestep_ps (float, optional): Time step in picoseconds (default: 0.0005 ps = 0.5 fs).
-                - tau_t_ps (float, optional): Temperature coupling time in picoseconds (default: 0.01 ps).
-                - tau_p_ps (float, optional): Pressure coupling time in picoseconds (default: 0.1 ps).
-            save_interval_steps (int): Interval (in MD steps) to save trajectory frames (default: 100).
-            traj_prefix (str): Prefix for trajectory output files (default: 'traj').
-            seed (int, optional): Random seed for initializing velocities (default: 42).
-            head (str, optional): Model head corresponding to the application domain. Options are:
-                - 'solvated_protein_fragments' : For **biomolecular systems**, such as proteins, peptides, 
-                and molecular fragments in aqueous or biological environments.
-                - 'Omat24' : For **inorganic crystalline materials**, including oxides, metals, ceramics, 
-                and other extended solid-state systems. (This is the **default** head.)
-                - 'SPICE2' : For **organic small molecules**, including drug-like compounds, ligands, 
-                and general organic chemistry structures.
-                - 'OC22' : For **interface and heterogeneous catalysis systems**, such as surfaces, 
-                adsorbates, and catalytic reactions involving solid-liquid or solid-gas interfaces.
-                - 'Organic_Reactions' : For **organic reaction prediction**, transition state modeling, 
-                and energy profiling of organic chemical transformations.
-                Default is 'Omat24', which is suitable for most inorganic materials and crystalline solids.
-
-        Returns:
-            MDResult: A dictionary containing:
-                - final_structure (Path): Final atomic structure after all stages.
-                - trajectory_files (List[Path]): List of trajectory files generated, one per stage.
-                - log_file (Path): Path to the log file containing simulation output.
-
-        Examples:
-            >>> stages = [
-            ...     {
-            ...         "mode": "NVT",
-            ...         "temperature_K": 300,
-            ...         "runtime_ps": 5,
-            ...         "timestep_ps": 0.0005,
-            ...         "tau_t_ps": 0.01
-            ...     },
-            ...     {
-            ...         "mode": "NPT-aniso",
-            ...         "temperature_K": 300,
-            ...         "pressure": 1.0,
-            ...         "runtime_ps": 5,
-            ...         "timestep_ps": 0.0005,
-            ...         "tau_t_ps": 0.01,
-            ...         "tau_p_ps": 0.1
-            ...     },
-            ...     {
-            ...         "mode": "NVE",
-            ...         "runtime_ps": 5,
-            ...         "timestep_ps": 0.0005
-            ...     }
-            ... ]
-
-            >>> result = run_molecular_dynamics(
-            ...     initial_structure=Path("input.xyz"),
-            ...     model_path=Path("model.pb"),
-            ...     stages=stages,
-            ...     save_interval_steps=50,
-            ...     traj_prefix="cu_relax",
-            ...     seed=42
-            ... )
-        """
-
-        # Create output directories
-        os.makedirs("trajs_files", exist_ok=True)
-        log_file = Path("md_simulation.log")
-=======
 @mcp.tool()
 def build_surface_adsorbate(
     material: Optional[str] = None,
@@ -1109,7 +307,6 @@
             adsorbate_atoms = read(str(adsorbate_path))
         else:
             adsorbate_atoms = molecule(adsorbate)
->>>>>>> 6c792bbc
         
         # Default adsorbate position: center of surface in x/y, 2 Å above surface
         if adsorbate_position is None:
@@ -1253,6 +450,7 @@
     head: str = "Omat24",
     force_tolerance: float = 0.01, 
     max_iterations: int = 100, 
+    relax_cell: bool = False,
 ) -> OptimizationResult:
     # TODO: RELAX CELL
     """Optimize crystal structure using a Deep Potential (DP) model.
@@ -1260,7 +458,7 @@
     Args:
         input_structure (Path): Path to the input structure file (e.g., CIF, POSCAR).
         model_path (Path): Path to the trained Deep Potential model directory.
-            Default is "local:///model/upload/30d126de-b367-4254-90d1-5e41799e2853/dpa-2.4-7M.pt", i.e. the DPA-2.4-7M.
+            Default is "https://bohrium.oss-cn-zhangjiakou.aliyuncs.com/13756/27666/store/upload/cd12300a-d3e6-4de9-9783-dd9899376cae/dpa-2.4-7M.pt", i.e. the DPA-2.4-7M.
         head (str, optional): Model head corresponding to the application domain. Options are:
             - 'solvated_protein_fragments' : For **biomolecular systems**, such as proteins, peptides, 
             and molecular fragments in aqueous or biological environments.
@@ -1277,6 +475,8 @@
             Default is 0.01 eV/Å.
         max_iterations (int, optional): Maximum number of geometry optimization steps.
             Default is 100 steps.
+        relax_cell (bool, optional): Whether to relax the unit cell shape and volume in addition to atomic positions.
+            Default is False.
 
 
     Returns:
@@ -1300,8 +500,15 @@
             Path(traj_file).unlink()
 
         logging.info("Starting structure optimization...")
-        optimizer = BFGS(atoms, trajectory=traj_file)
-        optimizer.run(fmax=force_tolerance, steps=max_iterations)
+
+        if relax_cell:
+            logging.info("Using cell relaxation (ExpCellFilter)...")
+            ecf = ExpCellFilter(atoms)
+            optimizer = BFGS(ecf, trajectory=traj_file)
+            optimizer.run(fmax=force_tolerance, steps=max_iterations)
+        else:
+            optimizer = BFGS(atoms, trajectory=traj_file)
+            optimizer.run(fmax=force_tolerance, steps=max_iterations)
 
         output_file = f"{base_name}_optimized.cif"
         write(output_file, atoms)
@@ -1341,30 +548,30 @@
 ) -> PhononResult:
     """Calculate phonon properties using a Deep Potential (DP) model.
 
-    Args:
-        cif_file (Path): Path to the input CIF structure file.
-        model_path (Path): Path to the Deep Potential model file.
-            Default is "local:///model/upload/30d126de-b367-4254-90d1-5e41799e2853/dpa-2.4-7M.pt", i.e. the DPA-2.4-7M.
-        head (str, optional): Model head corresponding to the application domain. Options are:
-            - 'solvated_protein_fragments' : For **biomolecular systems**, such as proteins, peptides, 
-            and molecular fragments in aqueous or biological environments.
-            - 'Omat24' : For **inorganic crystalline materials**, including oxides, metals, ceramics, 
-            and other extended solid-state systems. (This is the **default** head.)
-            - 'SPICE2' : For **organic small molecules**, including drug-like compounds, ligands, 
-            and general organic chemistry structures.
-            - 'OC22' : For **interface and heterogeneous catalysis systems**, such as surfaces, 
-            adsorbates, and catalytic reactions involving solid-liquid or solid-gas interfaces.
-            - 'Organic_Reactions' : For **organic reaction prediction**, transition state modeling, 
-            and energy profiling of organic chemical transformations.
-            Default is 'Omat24', which is suitable for most inorganic materials and crystalline solids.
-        supercell_matrix (list[int], optional): 2×2×2 matrix for supercell expansion.
-            Defaults to [2, 2, 2].
-        displacement_distance (float, optional): Atomic displacement distance in Ångström.
-            Default is 0.005 Å.
-        temperatures (tuple, optional): Tuple of temperatures (in Kelvin) for thermal property calculations.
-            Default is (300,).
-        plot_path (str, optional): File path to save the phonon band structure plot.
-            Default is "phonon_band.png".
+        Args:
+            cif_file (Path): Path to the input CIF structure file.
+            model_path (Path): Path to the Deep Potential model file.
+                Default is "https://bohrium.oss-cn-zhangjiakou.aliyuncs.com/13756/27666/store/upload/cd12300a-d3e6-4de9-9783-dd9899376cae/dpa-2.4-7M.pt", i.e. the DPA-2.4-7M.
+            head (str, optional): Model head corresponding to the application domain. Options are:
+                - 'solvated_protein_fragments' : For **biomolecular systems**, such as proteins, peptides, 
+                and molecular fragments in aqueous or biological environments.
+                - 'Omat24' : For **inorganic crystalline materials**, including oxides, metals, ceramics, 
+                and other extended solid-state systems. (This is the **default** head.)
+                - 'SPICE2' : For **organic small molecules**, including drug-like compounds, ligands, 
+                and general organic chemistry structures.
+                - 'OC22' : For **interface and heterogeneous catalysis systems**, such as surfaces, 
+                adsorbates, and catalytic reactions involving solid-liquid or solid-gas interfaces.
+                - 'Organic_Reactions' : For **organic reaction prediction**, transition state modeling, 
+                and energy profiling of organic chemical transformations.
+                Default is 'Omat24', which is suitable for most inorganic materials and crystalline solids.
+            supercell_matrix (list[int], optional): 2×2×2 matrix for supercell expansion.
+                Defaults to [2, 2, 2].
+            displacement_distance (float, optional): Atomic displacement distance in Ångström.
+                Default is 0.005 Å.
+            temperatures (tuple, optional): Tuple of temperatures (in Kelvin) for thermal property calculations.
+                Default is (300,).
+            plot_path (str, optional): File path to save the phonon band structure plot.
+                Default is "phonon_band.png".
 
     Returns:
         dict: A dictionary containing phonon properties:
@@ -1492,14 +699,38 @@
         ZeroRotation(atoms)
 
     # Choose ensemble
-    if mode == 'NVT':
+    if mode == 'NVT' or mode == 'NVT-NH':
+        # Use NoseHooverChain for NVT by default
+        dyn = NoseHooverChainNVT(
+            atoms,
+            timestep=timestep_fs * units.fs,
+            temperature_K=temperature_K,
+            chain_length=stage.get('chain_length', 3) 
+        )
+    elif mode == 'NVT-Berendsen':
         dyn = NVTBerendsen(
             atoms,
             timestep=timestep_fs * units.fs,
             temperature_K=temperature_K,
             taut=tau_t_ps * 1000 * units.fs
         )
-    elif mode.startswith('NPT'):
+    elif mode == 'NVT-Andersen':
+        dyn = Andersen(
+            atoms,
+            timestep=timestep_fs * units.fs,
+            temperature_K=temperature_K,
+            friction=1.0 / (tau_t_ps * 1000 * units.fs),
+            rng=np.random.RandomState(seed)
+        )
+    elif mode == 'NVT-Langevin' or mode == 'Langevin':
+        dyn = Langevin(
+            atoms,
+            timestep=timestep_fs * units.fs,
+            temperature_K=temperature_K,
+            friction=1.0 / (tau_t_ps * 1000 * units.fs),
+            rng=np.random.RandomState(seed)
+        )
+    elif mode == 'NPT-aniso' or mode == 'NPT-tri':
         if mode == 'NPT-aniso':
             mask = np.eye(3, dtype=bool)
         elif mode == 'NPT-tri':
@@ -1609,10 +840,13 @@
         model_path (Path): Path to the Deep Potential model file (.pt or .pb)
         stages (List[Dict]): List of simulation stages. Each dictionary can contain:
             - mode (str): Simulation ensemble type. One of:
-                * "NVT" - constant Number, Volume, Temperature
+                * "NVT" or "NVT-NH"- NVT ensemble (constant Particle Number, Volume, Temperature), with Nosé-Hoover (NH) chain thermostat
+                * "NVT-Berendsen"- NVT ensemble with Berendsen thermostat. For quick thermalization
+                * 'NVT-Andersen- NVT ensemble with Andersen thermostat. For quick thermalization (not rigorous NVT)
+                * "NVT-Langevin" or "Langevin"- Langevin dynamics. For biomolecules or implicit solvent systems.
                 * "NPT-aniso" - constant Number, Pressure (anisotropic), Temperature
                 * "NPT-tri" - constant Number, Pressure (tri-axial), Temperature
-                * "NVE" - constant Number, Volume, Energy (no thermostat/barostat)
+                * "NVE" - constant Number, Volume, Energy (no thermostat/barostat, or microcanonical)
             - runtime_ps (float): Simulation duration in picoseconds.
             - temperature_K (float, optional): Temperature in Kelvin (required for NVT/NPT).
             - pressure (float, optional): Pressure in GPa (required for NPT).
@@ -1785,7 +1019,7 @@
     Args:
         cif_file (Path): Path to the input CIF file of the fully relaxed structure.
         model_path (Path): Path to the Deep Potential model file.
-            Default is "local:///model/upload/30d126de-b367-4254-90d1-5e41799e2853/dpa-2.4-7M.pt", i.e. the DPA-2.4-7M.
+            Default is "https://bohrium.oss-cn-zhangjiakou.aliyuncs.com/13756/27666/store/upload/cd12300a-d3e6-4de9-9783-dd9899376cae/dpa-2.4-7M.pt", i.e. the DPA-2.4-7M.
         head (str, optional): Model head corresponding to the application domain. Options are:
             - 'solvated_protein_fragments' : For **biomolecular systems**, such as proteins, peptides, 
             and molecular fragments in aqueous or biological environments.
@@ -1843,51 +1077,6 @@
             stresses=stresses,
             eq_stress=eq_stress,
         )
-<<<<<<< HEAD
-        c_ij = np.zeros((6, 6))
-        for ii in range(6):
-            strain = ss_dict[strain_states[ii]]["strains"]
-            stress = ss_dict[strain_states[ii]]["stresses"]
-            for jj in range(6):
-                fit = np.polyfit(strain[:, ii], stress[:, jj], 1, full=True)
-                c_ij[ii, jj] = fit[0][0]
-        elastic_tensor = ElasticTensor.from_voigt(c_ij)
-        return elastic_tensor.zeroed(tol)
-
-
-    @mcp.tool()
-    def calculate_elastic_constants(
-        cif_file: Path,
-        model_path: Path,
-        head: str = "Omat24",
-        norm_strains: np.typing.ArrayLike = np.linspace(-0.01, 0.01, 4),
-        norm_shear_strains: np.typing.ArrayLike = np.linspace(-0.06, 0.06, 4),
-    ) -> ElasticResult:
-        """
-        Calculate elastic constants for a fully relaxed crystal structure using a Deep Potential model.
-
-        Args:
-            cif_file (Path): Path to the input CIF file of the fully relaxed structure.
-            model_path (Path): Path to the Deep Potential model file.
-                Default is "https://bohrium.oss-cn-zhangjiakou.aliyuncs.com/13756/27666/store/upload/cd12300a-d3e6-4de9-9783-dd9899376cae/dpa-2.4-7M.pt", i.e. the DPA-2.4-7M.
-            head (str, optional): Model head corresponding to the application domain. Options are:
-                - 'solvated_protein_fragments' : For **biomolecular systems**, such as proteins, peptides, 
-                and molecular fragments in aqueous or biological environments.
-                - 'Omat24' : For **inorganic crystalline materials**, including oxides, metals, ceramics, 
-                and other extended solid-state systems. (This is the **default** head.)
-                - 'SPICE2' : For **organic small molecules**, including drug-like compounds, ligands, 
-                and general organic chemistry structures.
-                - 'OC22' : For **interface and heterogeneous catalysis systems**, such as surfaces, 
-                adsorbates, and catalytic reactions involving solid-liquid or solid-gas interfaces.
-                - 'Organic_Reactions' : For **organic reaction prediction**, transition state modeling, 
-                and energy profiling of organic chemical transformations.
-                Default is 'Omat24', which is suitable for most inorganic materials and crystalline solids.
-            norm_strains (ArrayLike): strain values to apply to each normal mode.
-                Default is np.linspace(-0.01, 0.01, 4).
-            norm_shear_strains (ArrayLike): strain values to apply to each shear mode.
-                Default is np.linspace(-0.06, 0.06, 4).
-            
-=======
         
         # Calculate elastic constants
         bulk_modulus = elastic_tensor.k_vrh * EV_A3_TO_GPA
@@ -1906,7 +1095,6 @@
             "shear_modulus": None,
             "youngs_modulus": None
         }
->>>>>>> 6c792bbc
 
 
 @mcp.tool()

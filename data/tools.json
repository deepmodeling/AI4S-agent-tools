{
  "version": "1.0.0",
  "description": "AI4S Agent Tools Registry - A collection of MCP servers for scientific computing",
  "categories": {
    "battery": {
      "name": "Battery",
      "icon": "🔋",
      "description": "Battery modeling, analysis and energy storage systems",
      "color": "#FFC107"
    },
    "biology": {
      "name": "Biology",
      "icon": "🧬",
      "description": "Biological systems and biomolecular analysis",
      "color": "#4CAF50"
    },
    "chemistry": {
      "name": "Chemistry",
      "icon": "⚗️",
      "description": "Chemical compounds, reactions and catalysis",
      "color": "#2196F3"
    },
    "climate": {
      "name": "Climate",
      "icon": "🌍",
      "description": "Climate modeling, weather prediction and atmospheric sciences",
      "color": "#00ACC1"
    },
    "data": {
      "name": "Data & Analysis",
      "icon": "📊",
      "description": "Data processing, visualization and analytics",
      "color": "#00BCD4"
    },
    "general": {
      "name": "General Tools",
      "icon": "🛠️",
      "description": "General purpose scientific utilities",
      "color": "#795548"
    },
    "machine-learning": {
      "name": "Machine Learning",
      "icon": "🤖",
      "description": "AI/ML models and intelligent systems",
      "color": "#E91E63"
    },
    "materials": {
      "name": "Materials Science",
      "icon": "💎",
      "description": "Materials properties, discovery and engineering",
      "color": "#9C27B0"
    },
    "medicine": {
      "name": "Medicine",
      "icon": "⚕️",
      "description": "Medical research, drug discovery and healthcare applications",
      "color": "#D32F2F"
    },
    "physics": {
      "name": "Physics",
      "icon": "⚛️",
      "description": "Physical simulations and quantum mechanics",
      "color": "#FF5722"
    },
    "research": {
      "name": "Research Tools",
      "icon": "📚",
      "description": "Literature search, documentation and knowledge management",
      "color": "#607D8B"
    },
    "simulation": {
      "name": "Simulation",
      "icon": "🔬",
      "description": "Molecular dynamics and computational modeling",
      "color": "#FF9800"
    }
  },
  "tools": [
    {
      "name": "ABACUS",
      "description": "First principles calculations bridge for AI models - ABACUS computational jobs",
      "author": "@ahxbcn",
      "category": "materials",
      "path": "servers/ABACUS-tools",
      "transport": [
        "sse",
        "stdio"
      ],
      "start_command": "# SSE mode\ncd servers/ABACUS-tools && python server.py --port <PORT>\n# stdio mode\ncd servers/ABACUS-tools && MCP_TRANSPORT=stdio python server.py",
      "install_command": "cd servers/ABACUS-tools && uv sync",
      "tools": [
<<<<<<< HEAD
        "abacus_badercharge_run",
        "abacus_cal_band",
        "abacus_cal_elastic",
        "abacus_collect_data",
=======
        "generate_deeptb_config",
        "abacus_dos_run",
        "abacus_prepare_inputs_from_relax_results",
        "abacus_badercharge_run",
        "run_abacus_onejob",
        "abacus_modify_input",
        "abacus_cal_elastic",
        "generate_bulk_structure",
>>>>>>> 0235101c
        "abacus_do_relax",
        "abacus_dos_run",
        "abacus_modify_input",
        "abacus_modify_stru",
        "abacus_prepare",
<<<<<<< HEAD
        "abacus_prepare_inputs_from_relax_results",
        "generate_bulk_structure",
        "generate_deeptb_config",
        "run_abacus_onejob"
=======
        "abacus_cal_band",
        "abacus_collect_data"
>>>>>>> 0235101c
      ]
    },
    {
      "name": "CatalysisMCP",
      "description": "Catalysis reaction calculations based on ADSEC workflow",
      "author": "@Rasic2",
      "category": "chemistry",
      "path": "servers/catalysis",
      "transport": [
        "sse",
        "stdio"
      ],
      "start_command": "# SSE mode\ncd servers/catalysis && python server.py --port <PORT>\n# stdio mode\ncd servers/catalysis && MCP_TRANSPORT=stdio python server.py",
      "install_command": "cd servers/catalysis && uv sync",
      "tools": [
        "cal_ads_energy",
        "cal_surface_energy",
        "cal_vacancy_formation_energy"
      ]
    },
    {
      "name": "CompositionDART",
      "description": "Composition Optimization via DPA-based Adaptive Refinement Targeting (DART) for materials discovery.",
      "author": "@SchrodingersCattt",
      "category": "materials",
      "path": "servers/CompositionDART",
      "transport": [
        "sse",
        "stdio"
      ],
      "start_command": "# SSE mode\ncd servers/CompositionDART && python server.py --port <PORT>\n# stdio mode\ncd servers/CompositionDART && MCP_TRANSPORT=stdio python server.py",
      "install_command": "cd servers/CompositionDART && uv sync",
      "tools": [
        "run_ga"
      ]
    },
    {
      "name": "data_analysis",
      "description": "A simplified tool for data analysis",
      "author": "@nlz25",
      "category": "data",
      "tools": [
        "analyze_csv_data"
      ],
      "path": "servers/data_analysis",
      "transport": [
        "sse",
        "stdio"
      ],
      "start_command": "# SSE mode\ncd servers/data_analysis && python server.py --port <PORT>\n# stdio mode\ncd servers/data_analysis && MCP_TRANSPORT=stdio python server.py",
      "install_command": "cd servers/data_analysis && uv sync"
    },
    {
      "name": "deepmd_docs_rag",
      "description": "DeepMD documentation RAG server",
      "author": "@felix5572",
      "category": "materials",
      "tools": [
        "deepmd-docs-workflow",
        "upload_single_file_to_deepmd_knowledge_base"
      ],
      "path": "servers/deepmd_docs_rag",
      "transport": [
        "sse",
        "stdio"
      ],
      "start_command": "# SSE mode\ncd servers/deepmd_docs_rag && python server.py --port <PORT>\n# stdio mode\ncd servers/deepmd_docs_rag && MCP_TRANSPORT=stdio python server.py",
      "install_command": "cd servers/deepmd_docs_rag && uv sync"
    },
    {
      "name": "dna_sequence_analyzer",
      "description": "DNA序列基础分析工具，包含长度统计、碱基计数、GC含量计算、反向互补序列生成和遗传密码翻译功能。支持标准遗传密码表，可选择遇到终止子停止翻译。",
      "author": "@lhappy",
      "category": "biology",
      "transport": [
        "sse",
        "stdio"
      ],
      "tools": [
        "translate_dna",
        "reverse_complement",
        "analyze_dna_sequence"
      ],
      "path": "servers/dna_sequence_analyzer",
      "start_command": "# SSE mode\ncd servers/dna_sequence_analyzer && python server.py --port <PORT>\n# stdio mode\ncd servers/dna_sequence_analyzer && MCP_TRANSPORT=stdio python server.py",
      "install_command": "cd servers/dna_sequence_analyzer && uv sync"
    },
    {
      "name": "DPACalculatorServer",
      "description": "Deep Potential Agent for atomistic simulation",
      "author": "@SchrodingersCattt",
      "category": "materials",
      "path": "servers/DPACalculator",
      "transport": [
        "sse",
        "stdio"
      ],
      "start_command": "# SSE mode\ncd servers/DPACalculator && python server.py --port <PORT>\n# stdio mode\ncd servers/DPACalculator && MCP_TRANSPORT=stdio python server.py",
      "install_command": "cd servers/DPACalculator && uv sync",
      "tools": [
<<<<<<< HEAD
        "build_bulk_structure",
        "build_molecule_structure",
=======
>>>>>>> 0235101c
        "build_surface_adsorbate",
        "build_bulk_structure",
        "run_neb",
        "build_surface_slab",
        "build_surface_interface",
<<<<<<< HEAD
        "build_surface_slab",
        "calculate_elastic_constants",
        "calculate_phonon",
        "make_supercell_structure",
        "optimize_crystal_structure",
        "run_molecular_dynamics",
        "run_neb"
=======
        "make_supercell_structure",
        "calculate_phonon",
        "run_molecular_dynamics",
        "optimize_crystal_structure",
        "build_molecule_structure",
        "calculate_elastic_constants"
>>>>>>> 0235101c
      ]
    },
    {
      "name": "DPComboServer",
      "description": "A Server for DP model training/finetuning/inference and dataset manipulation.",
      "author": "@SchrodingersCattt",
      "category": "materials",
      "path": "servers/DPCombo",
      "transport": [
        "sse",
        "stdio"
      ],
      "start_command": "# SSE mode\ncd servers/DPCombo && python server.py --port <PORT>\n# stdio mode\ncd servers/DPCombo && MCP_TRANSPORT=stdio python server.py",
      "install_command": "cd servers/DPCombo && uv sync",
      "tools": [
<<<<<<< HEAD
        "downsample_dataset",
        "evaluate_error",
        "filter_outliers",
        "identify_mixedtype",
        "infer_dp_model",
        "parse_dpdata",
        "stat_af",
        "stat_efv",
        "train_dp_model"
=======
        "identify_mixedtype",
        "infer_dp_model",
        "parse_dpdata",
        "train_dp_model",
        "downsample_dataset",
        "evaluate_error",
        "filter_outliers",
        "stat_efv",
        "stat_af"
>>>>>>> 0235101c
      ]
    },
    {
      "name": "HEA_extractTool",
      "description": "extract structural data of HEA materials from searched or given publications",
      "author": "@Junshang Zhang",
      "category": "research",
      "tools": [
        "HEA_data_extract",
        "search_paper"
      ],
      "path": "servers/HEA_paper_extract",
      "transport": [
        "sse",
        "stdio"
      ],
      "start_command": "# SSE mode\ncd servers/HEA_paper_extract && python server.py --port <PORT>\n# stdio mode\ncd servers/HEA_paper_extract && MCP_TRANSPORT=stdio python server.py",
      "install_command": "cd servers/HEA_paper_extract && uv sync"
    },
    {
      "name": "HEA_predictTool",
      "description": "predict the crystal structure of a type of high entropy alloy",
      "author": "@Junshang Zhang",
      "category": "machine-learning",
      "tools": [
        "HEA_predictor"
      ],
      "path": "servers/HEA_predict",
      "transport": [
        "sse",
        "stdio"
      ],
      "start_command": "# SSE mode\ncd servers/HEA_predict && python server.py --port <PORT>\n# stdio mode\ncd servers/HEA_predict && MCP_TRANSPORT=stdio python server.py",
      "install_command": "cd servers/HEA_predict && uv sync"
    },
    {
      "name": "matbench_property_prediction",
      "description": "Predict matbench properties using deep potential models",
      "author": "2043899742@qq.com",
      "category": "materials",
      "tools": [
        "predict_matbench_properties"
      ],
      "path": "servers/matbench_property_prediction",
      "transport": [
        "sse",
        "stdio"
      ],
      "start_command": "# SSE mode\ncd servers/matbench_property_prediction && python server.py --port <PORT>\n# stdio mode\ncd servers/matbench_property_prediction && MCP_TRANSPORT=stdio python server.py",
      "install_command": "cd servers/matbench_property_prediction && uv sync"
    },
    {
      "name": "orca_tools",
      "description": "运行 ORCA 计算。",
      "author": "marvcks",
      "category": "chemistry",
      "tools": [
        "retrieve_content_from_orca_output",
        "run_orca_calculation"
      ],
      "path": "servers/ORCA_tools",
      "transport": [
        "sse",
        "stdio"
      ],
      "start_command": "# SSE mode\ncd servers/ORCA_tools && python server.py --port <PORT>\n# stdio mode\ncd servers/ORCA_tools && MCP_TRANSPORT=stdio python server.py",
      "install_command": "cd servers/ORCA_tools && uv sync"
    },
    {
      "name": "paper_search",
      "description": "Scientific literature search tool for arXiv papers",
      "author": "@lhhhappy",
      "category": "research",
      "tools": [
        "extract_info",
        "search_papers"
      ],
      "path": "servers/Paper_Search",
      "transport": [
        "sse",
        "stdio"
      ],
      "start_command": "# SSE mode\ncd servers/Paper_Search && python server.py --port <PORT>\n# stdio mode\ncd servers/Paper_Search && MCP_TRANSPORT=stdio python server.py",
      "install_command": "cd servers/Paper_Search && uv sync"
    },
    {
      "name": "perovskite_literature_plot",
      "description": "Plot perovskite literature data",
      "author": "Haoming Yan",
      "category": "data",
      "tools": [
        "plot_pce_vs_time_from_excel",
        "plot_solar_cell_structure_vs_time",
        "plot_structure_count_vs_time"
      ],
      "path": "servers/perovskite_literature_plot",
      "transport": [
        "sse",
        "stdio"
      ],
      "start_command": "# SSE mode\ncd servers/perovskite_literature_plot && python server.py --port <PORT>\n# stdio mode\ncd servers/perovskite_literature_plot && MCP_TRANSPORT=stdio python server.py",
      "install_command": "cd servers/perovskite_literature_plot && uv sync"
    },
    {
      "name": "pubchem",
      "description": "PubChem compound data retrieval",
      "author": "@PhelanShao",
      "category": "chemistry",
      "path": "servers/pubchem",
      "transport": [
        "sse",
        "stdio"
      ],
      "start_command": "# SSE mode\ncd servers/pubchem && python server.py --port <PORT>\n# stdio mode\ncd servers/pubchem && MCP_TRANSPORT=stdio python server.py",
      "install_command": "cd servers/pubchem && uv sync",
      "tools": [
        "download_structure",
        "get_pubchem_data"
      ]
    },
    {
      "name": "PYSR-Symbolic-Regression",
      "description": "PYSR-Symbolic-Regression",
      "author": "@lhhhappy",
      "category": "physics",
      "tools": [
        "symbolic_regression"
      ],
      "path": "servers/Symbolic_regression",
      "transport": [
        "sse",
        "stdio"
      ],
      "start_command": "# SSE mode\ncd servers/Symbolic_regression && python server.py --port <PORT>\n# stdio mode\ncd servers/Symbolic_regression && MCP_TRANSPORT=stdio python server.py",
      "install_command": "cd servers/Symbolic_regression && uv sync"
    },
    {
      "name": "StructureGenerateServer",
      "description": "Generate structures with ASE, CALYPSO, and CrystalFormer",
      "author": "@A-LOST-WAPITI",
      "category": "materials",
      "tools": [
<<<<<<< HEAD
        "add_cell_for_molecules",
        "build_bulk_structure",
        "build_molecule_structure",
        "build_surface_adsorbate",
        "build_surface_interface",
        "build_surface_slab",
        "generate_calypso_structures",
        "generate_crystalformer_structures",
        "make_supercell_structure"
=======
        "build_bulk_structure_by_template",
        "build_surface_adsorbate",
        "generate_crystalformer_structures",
        "build_molecule_structure",
        "build_bulk_structure_by_wyckoff",
        "make_supercell_structure",
        "build_surface_slab",
        "generate_calypso_structures",
        "add_cell_for_molecules",
        "build_surface_interface"
>>>>>>> 0235101c
      ],
      "path": "servers/structure_generate",
      "transport": [
        "sse",
        "stdio"
      ],
      "start_command": "# SSE mode\ncd servers/structure_generate && python server.py --port <PORT>\n# stdio mode\ncd servers/structure_generate && MCP_TRANSPORT=stdio python server.py",
      "install_command": "cd servers/structure_generate && uv sync"
    },
    {
      "name": "SuperconductorServer",
      "description": "Superconductor critical temperature prediction",
      "author": "@liuyuxiang92",
      "category": "materials",
      "path": "servers/superconductor",
      "transport": [
        "sse",
        "stdio"
      ],
      "start_command": "See README for details",
      "install_command": "Contact @liuyuxiang92 for access",
      "tools": [
<<<<<<< HEAD
        "calculate_enthalpy",
        "generate_calypso_structure",
        "generate_crystalformer_structures",
        "predict_superconductor_Tc"
=======
        "generate_crystalformer_structures",
        "generate_calypso_structure",
        "predict_superconductor_Tc",
        "calculate_enthalpy"
>>>>>>> 0235101c
      ]
    },
    {
      "name": "ThermoelectricMaterialsServer",
      "description": "Thermoelectric materials screening with CALYPSO",
      "author": "@liuyuxiang92",
      "category": "materials",
      "path": "servers/thermoelectric",
      "transport": [
        "sse",
        "stdio"
      ],
      "start_command": "# SSE mode\ncd servers/thermoelectric && python server.py --port <PORT>\n# stdio mode\ncd servers/thermoelectric && MCP_TRANSPORT=stdio python server.py",
      "install_command": "cd servers/thermoelectric && uv sync",
      "tools": [
<<<<<<< HEAD
        "calculate_enthalpy",
        "generate_calypso_structures",
        "generate_crystalformer_structures",
        "predict_thermoelectric_properties",
        "screen_thermoelectric_candidate"
=======
        "generate_crystalformer_structures",
        "predict_thermoelectric_properties",
        "calculate_enthalpy",
        "screen_thermoelectric_candidate",
        "generate_calypso_structures"
>>>>>>> 0235101c
      ]
    }
  ]
}<|MERGE_RESOLUTION|>--- conflicted
+++ resolved
@@ -89,35 +89,19 @@
       "start_command": "# SSE mode\ncd servers/ABACUS-tools && python server.py --port <PORT>\n# stdio mode\ncd servers/ABACUS-tools && MCP_TRANSPORT=stdio python server.py",
       "install_command": "cd servers/ABACUS-tools && uv sync",
       "tools": [
-<<<<<<< HEAD
-        "abacus_badercharge_run",
-        "abacus_cal_band",
-        "abacus_cal_elastic",
-        "abacus_collect_data",
-=======
-        "generate_deeptb_config",
-        "abacus_dos_run",
-        "abacus_prepare_inputs_from_relax_results",
-        "abacus_badercharge_run",
+        "abacus_prepare",
         "run_abacus_onejob",
         "abacus_modify_input",
-        "abacus_cal_elastic",
-        "generate_bulk_structure",
->>>>>>> 0235101c
+        "abacus_prepare_inputs_from_relax_results",
+        "abacus_modify_stru",
         "abacus_do_relax",
         "abacus_dos_run",
-        "abacus_modify_input",
-        "abacus_modify_stru",
-        "abacus_prepare",
-<<<<<<< HEAD
-        "abacus_prepare_inputs_from_relax_results",
-        "generate_bulk_structure",
+        "abacus_cal_band",
+        "abacus_badercharge_run",
+        "abacus_collect_data",
         "generate_deeptb_config",
-        "run_abacus_onejob"
-=======
-        "abacus_cal_band",
-        "abacus_collect_data"
->>>>>>> 0235101c
+        "abacus_cal_elastic",
+        "generate_bulk_structure"
       ]
     },
     {
@@ -197,9 +181,9 @@
         "stdio"
       ],
       "tools": [
+        "analyze_dna_sequence",
         "translate_dna",
-        "reverse_complement",
-        "analyze_dna_sequence"
+        "reverse_complement"
       ],
       "path": "servers/dna_sequence_analyzer",
       "start_command": "# SSE mode\ncd servers/dna_sequence_analyzer && python server.py --port <PORT>\n# stdio mode\ncd servers/dna_sequence_analyzer && MCP_TRANSPORT=stdio python server.py",
@@ -218,32 +202,17 @@
       "start_command": "# SSE mode\ncd servers/DPACalculator && python server.py --port <PORT>\n# stdio mode\ncd servers/DPACalculator && MCP_TRANSPORT=stdio python server.py",
       "install_command": "cd servers/DPACalculator && uv sync",
       "tools": [
-<<<<<<< HEAD
+        "optimize_crystal_structure",
         "build_bulk_structure",
+        "build_surface_slab",
+        "build_surface_adsorbate",
+        "build_surface_interface",
         "build_molecule_structure",
-=======
->>>>>>> 0235101c
-        "build_surface_adsorbate",
-        "build_bulk_structure",
         "run_neb",
-        "build_surface_slab",
-        "build_surface_interface",
-<<<<<<< HEAD
-        "build_surface_slab",
+        "run_molecular_dynamics",
+        "make_supercell_structure",
         "calculate_elastic_constants",
-        "calculate_phonon",
-        "make_supercell_structure",
-        "optimize_crystal_structure",
-        "run_molecular_dynamics",
-        "run_neb"
-=======
-        "make_supercell_structure",
-        "calculate_phonon",
-        "run_molecular_dynamics",
-        "optimize_crystal_structure",
-        "build_molecule_structure",
-        "calculate_elastic_constants"
->>>>>>> 0235101c
+        "calculate_phonon"
       ]
     },
     {
@@ -259,27 +228,15 @@
       "start_command": "# SSE mode\ncd servers/DPCombo && python server.py --port <PORT>\n# stdio mode\ncd servers/DPCombo && MCP_TRANSPORT=stdio python server.py",
       "install_command": "cd servers/DPCombo && uv sync",
       "tools": [
-<<<<<<< HEAD
-        "downsample_dataset",
-        "evaluate_error",
-        "filter_outliers",
+        "stat_af",
         "identify_mixedtype",
-        "infer_dp_model",
-        "parse_dpdata",
-        "stat_af",
-        "stat_efv",
-        "train_dp_model"
-=======
-        "identify_mixedtype",
-        "infer_dp_model",
-        "parse_dpdata",
-        "train_dp_model",
-        "downsample_dataset",
         "evaluate_error",
         "filter_outliers",
         "stat_efv",
-        "stat_af"
->>>>>>> 0235101c
+        "parse_dpdata",
+        "infer_dp_model",
+        "downsample_dataset",
+        "train_dp_model"
       ]
     },
     {
@@ -372,8 +329,8 @@
       "category": "data",
       "tools": [
         "plot_pce_vs_time_from_excel",
-        "plot_solar_cell_structure_vs_time",
-        "plot_structure_count_vs_time"
+        "plot_structure_count_vs_time",
+        "plot_solar_cell_structure_vs_time"
       ],
       "path": "servers/perovskite_literature_plot",
       "transport": [
@@ -396,8 +353,8 @@
       "start_command": "# SSE mode\ncd servers/pubchem && python server.py --port <PORT>\n# stdio mode\ncd servers/pubchem && MCP_TRANSPORT=stdio python server.py",
       "install_command": "cd servers/pubchem && uv sync",
       "tools": [
-        "download_structure",
-        "get_pubchem_data"
+        "get_pubchem_data",
+        "download_structure"
       ]
     },
     {
@@ -422,28 +379,15 @@
       "author": "@A-LOST-WAPITI",
       "category": "materials",
       "tools": [
-<<<<<<< HEAD
-        "add_cell_for_molecules",
         "build_bulk_structure",
-        "build_molecule_structure",
+        "build_surface_slab",
         "build_surface_adsorbate",
         "build_surface_interface",
-        "build_surface_slab",
-        "generate_calypso_structures",
+        "build_molecule_structure",
         "generate_crystalformer_structures",
-        "make_supercell_structure"
-=======
-        "build_bulk_structure_by_template",
-        "build_surface_adsorbate",
-        "generate_crystalformer_structures",
-        "build_molecule_structure",
-        "build_bulk_structure_by_wyckoff",
+        "add_cell_for_molecules",
         "make_supercell_structure",
-        "build_surface_slab",
-        "generate_calypso_structures",
-        "add_cell_for_molecules",
-        "build_surface_interface"
->>>>>>> 0235101c
+        "generate_calypso_structures"
       ],
       "path": "servers/structure_generate",
       "transport": [
@@ -466,17 +410,10 @@
       "start_command": "See README for details",
       "install_command": "Contact @liuyuxiang92 for access",
       "tools": [
-<<<<<<< HEAD
+        "predict_superconductor_Tc",
+        "generate_crystalformer_structures",
         "calculate_enthalpy",
-        "generate_calypso_structure",
-        "generate_crystalformer_structures",
-        "predict_superconductor_Tc"
-=======
-        "generate_crystalformer_structures",
-        "generate_calypso_structure",
-        "predict_superconductor_Tc",
-        "calculate_enthalpy"
->>>>>>> 0235101c
+        "generate_calypso_structure"
       ]
     },
     {
@@ -492,19 +429,11 @@
       "start_command": "# SSE mode\ncd servers/thermoelectric && python server.py --port <PORT>\n# stdio mode\ncd servers/thermoelectric && MCP_TRANSPORT=stdio python server.py",
       "install_command": "cd servers/thermoelectric && uv sync",
       "tools": [
-<<<<<<< HEAD
-        "calculate_enthalpy",
-        "generate_calypso_structures",
-        "generate_crystalformer_structures",
-        "predict_thermoelectric_properties",
-        "screen_thermoelectric_candidate"
-=======
-        "generate_crystalformer_structures",
-        "predict_thermoelectric_properties",
         "calculate_enthalpy",
         "screen_thermoelectric_candidate",
-        "generate_calypso_structures"
->>>>>>> 0235101c
+        "generate_crystalformer_structures",
+        "generate_calypso_structures",
+        "predict_thermoelectric_properties"
       ]
     }
   ]

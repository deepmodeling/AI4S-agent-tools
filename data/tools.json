{
  "version": "1.0.0",
  "description": "AI4S Agent Tools Registry - A collection of MCP servers for scientific computing",
  "categories": {
    "battery": {
      "name": "Battery",
      "icon": "🔋",
      "description": "Battery modeling, analysis and energy storage systems",
      "color": "#FFC107"
    },
    "biology": {
      "name": "Biology",
      "icon": "🧬",
      "description": "Biological systems and biomolecular analysis",
      "color": "#4CAF50"
    },
    "chemistry": {
      "name": "Chemistry",
      "icon": "⚗️",
      "description": "Chemical compounds, reactions and catalysis",
      "color": "#2196F3"
    },
    "climate": {
      "name": "Climate",
      "icon": "🌍",
      "description": "Climate modeling, weather prediction and atmospheric sciences",
      "color": "#00ACC1"
    },
    "data": {
      "name": "Data & Analysis",
      "icon": "📊",
      "description": "Data processing, visualization and analytics",
      "color": "#00BCD4"
    },
    "general": {
      "name": "General Tools",
      "icon": "🛠️",
      "description": "General purpose scientific utilities",
      "color": "#795548"
    },
    "machine-learning": {
      "name": "Machine Learning",
      "icon": "🤖",
      "description": "AI/ML models and intelligent systems",
      "color": "#E91E63"
    },
    "materials": {
      "name": "Materials Science",
      "icon": "💎",
      "description": "Materials properties, discovery and engineering",
      "color": "#9C27B0"
    },
    "medicine": {
      "name": "Medicine",
      "icon": "⚕️",
      "description": "Medical research, drug discovery and healthcare applications",
      "color": "#D32F2F"
    },
    "physics": {
      "name": "Physics",
      "icon": "⚛️",
      "description": "Physical simulations and quantum mechanics",
      "color": "#FF5722"
    },
    "research": {
      "name": "Research Tools",
      "icon": "📚",
      "description": "Literature search, documentation and knowledge management",
      "color": "#607D8B"
    },
    "simulation": {
      "name": "Simulation",
      "icon": "🔬",
      "description": "Molecular dynamics and computational modeling",
      "color": "#FF9800"
    }
  },
  "tools": [
    {
      "name": "ABACUS",
      "description": "First principles calculations bridge for AI models - ABACUS computational jobs",
      "author": "@ahxbcn",
      "category": "materials",
      "path": "servers/ABACUS-tools",
      "transport": [
        "sse",
        "stdio"
      ],
      "start_command": "# SSE mode\ncd servers/ABACUS-tools && python server.py --port <PORT>\n# stdio mode\ncd servers/ABACUS-tools && MCP_TRANSPORT=stdio python server.py",
      "install_command": "cd servers/ABACUS-tools && uv sync",
      "tools": [
        "abacus_dos_run",
<<<<<<< HEAD
        "abacus_modify_stru",
        "abacus_cal_elastic",
        "abacus_prepare",
        "abacus_cal_band",
        "abacus_prepare_inputs_from_relax_results",
        "generate_bulk_structure",
        "abacus_do_relax",
=======
        "abacus_modify_input",
        "abacus_cal_elastic",
>>>>>>> fca497cc
        "run_abacus_onejob",
        "abacus_badercharge_run",
        "generate_bulk_structure",
        "abacus_prepare",
        "abacus_prepare_inputs_from_relax_results",
        "abacus_modify_stru",
        "abacus_do_relax",
        "abacus_collect_data",
        "generate_deeptb_config",
        "abacus_cal_band"
      ]
    },
    {
      "name": "CatalysisMCP",
      "description": "Catalysis reaction calculations based on ADSEC workflow",
      "author": "@Rasic2",
      "category": "chemistry",
      "path": "servers/catalysis",
      "transport": [
        "sse",
        "stdio"
      ],
      "start_command": "# SSE mode\ncd servers/catalysis && python server.py --port <PORT>\n# stdio mode\ncd servers/catalysis && MCP_TRANSPORT=stdio python server.py",
      "install_command": "cd servers/catalysis && uv sync",
      "tools": [
<<<<<<< HEAD
        "cal_surface_energy",
        "cal_vacancy_formation_energy",
        "cal_ads_energy"
=======
        "cal_vacancy_formation_energy",
        "cal_ads_energy",
        "cal_surface_energy"
>>>>>>> fca497cc
      ]
    },
    {
      "name": "CompositionDART",
      "description": "Composition Optimization via DPA-based Adaptive Refinement Targeting (DART) for materials discovery.",
      "author": "@SchrodingersCattt",
      "category": "materials",
      "path": "servers/CompositionDART",
      "transport": [
        "sse",
        "stdio"
      ],
      "start_command": "# SSE mode\ncd servers/CompositionDART && python server.py --port <PORT>\n# stdio mode\ncd servers/CompositionDART && MCP_TRANSPORT=stdio python server.py",
      "install_command": "cd servers/CompositionDART && uv sync",
      "tools": [
        "run_ga"
      ]
    },
    {
      "name": "data_analysis",
      "description": "A simplified tool for data analysis",
      "author": "@nlz25",
      "category": "data",
      "tools": [
        "analyze_csv_data"
      ],
      "path": "servers/data_analysis",
      "transport": [
        "sse",
        "stdio"
      ],
      "start_command": "# SSE mode\ncd servers/data_analysis && python server.py --port <PORT>\n# stdio mode\ncd servers/data_analysis && MCP_TRANSPORT=stdio python server.py",
      "install_command": "cd servers/data_analysis && uv sync"
    },
    {
      "name": "deepmd_docs_rag",
      "description": "DeepMD documentation RAG server",
      "author": "@felix5572",
      "category": "materials",
      "tools": [
        "deepmd-docs-workflow",
        "upload_single_file_to_deepmd_knowledge_base"
      ],
      "path": "servers/deepmd_docs_rag",
      "transport": [
        "sse",
        "stdio"
      ],
      "start_command": "# SSE mode\ncd servers/deepmd_docs_rag && python server.py --port <PORT>\n# stdio mode\ncd servers/deepmd_docs_rag && MCP_TRANSPORT=stdio python server.py",
      "install_command": "cd servers/deepmd_docs_rag && uv sync"
    },
    {
      "name": "DPACalculatorServer",
      "description": "Deep Potential Agent for atomistic simulation",
      "author": "@SchrodingersCattt",
      "category": "materials",
      "path": "servers/DPACalculator",
      "transport": [
        "sse",
        "stdio"
      ],
      "start_command": "# SSE mode\ncd servers/DPACalculator && python server.py --port <PORT>\n# stdio mode\ncd servers/DPACalculator && MCP_TRANSPORT=stdio python server.py",
      "install_command": "cd servers/DPACalculator && uv sync",
      "tools": [
        "build_surface_interface",
        "calculate_elastic_constants",
        "build_surface_slab",
        "calculate_phonon",
        "build_molecule_structure",
        "build_bulk_structure",
        "build_surface_adsorbate",
        "make_supercell_structure",
        "run_molecular_dynamics",
        "run_neb",
        "optimize_crystal_structure"
      ]
    },
    {
      "name": "DPComboServer",
      "description": "A Server for DP model training/finetuning/inference and dataset manipulation.",
      "author": "@SchrodingersCattt",
      "category": "materials",
      "path": "servers/DPCombo",
      "transport": [
        "sse",
        "stdio"
      ],
      "start_command": "# SSE mode\ncd servers/DPCombo && python server.py --port <PORT>\n# stdio mode\ncd servers/DPCombo && MCP_TRANSPORT=stdio python server.py",
      "install_command": "cd servers/DPCombo && uv sync",
      "tools": [
        "identify_mixedtype",
        "evaluate_error",
        "parse_dpdata",
        "stat_af",
        "infer_dp_model",
        "train_dp_model",
        "filter_outliers",
        "stat_efv",
        "downsample_dataset"
      ]
    },
    {
      "name": "HEA_extractTool",
      "description": "extract structural data of HEA materials from searched or given publications",
      "author": "@Junshang Zhang",
      "category": "research",
      "tools": [
        "search_paper",
        "HEA_data_extract"
      ],
      "path": "servers/HEA_paper_extract",
      "transport": [
        "sse",
        "stdio"
      ],
      "start_command": "# SSE mode\ncd servers/HEA_paper_extract && python server.py --port <PORT>\n# stdio mode\ncd servers/HEA_paper_extract && MCP_TRANSPORT=stdio python server.py",
      "install_command": "cd servers/HEA_paper_extract && uv sync"
    },
    {
      "name": "HEA_predictTool",
      "description": "predict the crystal structure of a type of high entropy alloy",
      "author": "@Junshang Zhang",
      "category": "machine-learning",
      "tools": [
        "HEA_predictor"
      ],
      "path": "servers/HEA_predict",
      "transport": [
        "sse",
        "stdio"
      ],
      "start_command": "# SSE mode\ncd servers/HEA_predict && python server.py --port <PORT>\n# stdio mode\ncd servers/HEA_predict && MCP_TRANSPORT=stdio python server.py",
      "install_command": "cd servers/HEA_predict && uv sync"
    },
    {
      "name": "matbench_property_prediction",
      "description": "Predict matbench properties using deep potential models",
      "author": "2043899742@qq.com",
      "category": "materials",
      "tools": [
        "predict_matbench_properties"
      ],
      "path": "servers/matbench_property_prediction",
      "transport": [
        "sse",
        "stdio"
      ],
      "start_command": "# SSE mode\ncd servers/matbench_property_prediction && python server.py --port <PORT>\n# stdio mode\ncd servers/matbench_property_prediction && MCP_TRANSPORT=stdio python server.py",
      "install_command": "cd servers/matbench_property_prediction && uv sync"
    },
    {
      "name": "orca_tools",
      "description": "运行 ORCA 计算。",
      "author": "marvcks",
      "category": "chemistry",
      "tools": [
        "retrieve_content_from_orca_output",
        "run_orca_calculation"
      ],
      "path": "servers/ORCA_tools",
      "transport": [
        "sse",
        "stdio"
      ],
      "start_command": "# SSE mode\ncd servers/ORCA_tools && python server.py --port <PORT>\n# stdio mode\ncd servers/ORCA_tools && MCP_TRANSPORT=stdio python server.py",
      "install_command": "cd servers/ORCA_tools && uv sync"
    },
    {
      "name": "paper_search",
      "description": "Scientific literature search tool for arXiv papers",
      "author": "@lhhhappy",
      "category": "research",
      "tools": [
        "extract_info",
        "search_papers"
      ],
      "path": "servers/Paper_Search",
      "transport": [
        "sse",
        "stdio"
      ],
      "start_command": "# SSE mode\ncd servers/Paper_Search && python server.py --port <PORT>\n# stdio mode\ncd servers/Paper_Search && MCP_TRANSPORT=stdio python server.py",
      "install_command": "cd servers/Paper_Search && uv sync"
    },
    {
      "name": "perovskite_literature_plot",
      "description": "Plot perovskite literature data",
      "author": "Haoming Yan",
      "category": "data",
      "tools": [
        "plot_pce_vs_time_from_excel",
        "plot_structure_count_vs_time",
        "plot_solar_cell_structure_vs_time"
      ],
      "path": "servers/perovskite_literature_plot",
      "transport": [
        "sse",
        "stdio"
      ],
      "start_command": "# SSE mode\ncd servers/perovskite_literature_plot && python server.py --port <PORT>\n# stdio mode\ncd servers/perovskite_literature_plot && MCP_TRANSPORT=stdio python server.py",
      "install_command": "cd servers/perovskite_literature_plot && uv sync"
    },
    {
      "name": "pubchem",
      "description": "PubChem compound data retrieval",
      "author": "@PhelanShao",
      "category": "chemistry",
      "path": "servers/pubchem",
      "transport": [
        "sse",
        "stdio"
      ],
      "start_command": "# SSE mode\ncd servers/pubchem && python server.py --port <PORT>\n# stdio mode\ncd servers/pubchem && MCP_TRANSPORT=stdio python server.py",
      "install_command": "cd servers/pubchem && uv sync",
      "tools": [
        "get_pubchem_data",
        "download_structure"
      ]
    },
    {
      "name": "PYSR-Symbolic-Regression",
      "description": "PYSR-Symbolic-Regression",
      "author": "@lhhhappy",
      "category": "physics",
      "tools": [
        "symbolic_regression"
      ],
      "path": "servers/Symbolic_regression",
      "transport": [
        "sse",
        "stdio"
      ],
      "start_command": "# SSE mode\ncd servers/Symbolic_regression && python server.py --port <PORT>\n# stdio mode\ncd servers/Symbolic_regression && MCP_TRANSPORT=stdio python server.py",
      "install_command": "cd servers/Symbolic_regression && uv sync"
    },
    {
      "name": "StructureGenerateServer",
      "description": "Generate structures with ASE, CALYPSO, and CrystalFormer",
      "author": "@A-LOST-WAPITI",
      "category": "materials",
      "tools": [
        "build_surface_interface",
        "build_surface_slab",
        "generate_crystalformer_structures",
        "build_molecule_structure",
        "build_bulk_structure",
        "add_cell_for_molecules",
        "generate_calypso_structures",
        "build_surface_adsorbate",
        "make_supercell_structure"
      ],
      "path": "servers/structure_generate",
      "transport": [
        "sse",
        "stdio"
      ],
      "start_command": "# SSE mode\ncd servers/structure_generate && python server.py --port <PORT>\n# stdio mode\ncd servers/structure_generate && MCP_TRANSPORT=stdio python server.py",
      "install_command": "cd servers/structure_generate && uv sync"
    },
    {
      "name": "SuperconductorServer",
      "description": "Superconductor critical temperature prediction",
      "author": "@liuyuxiang92",
      "category": "materials",
      "path": "servers/superconductor",
      "transport": [
        "sse",
        "stdio"
      ],
      "start_command": "See README for details",
      "install_command": "Contact @liuyuxiang92 for access",
      "tools": [
        "calculate_enthalpy",
        "generate_crystalformer_structures",
        "generate_calypso_structure",
        "predict_superconductor_Tc"
      ]
    },
    {
      "name": "ThermoelectricMaterialsServer",
      "description": "Thermoelectric materials screening with CALYPSO",
      "author": "@liuyuxiang92",
      "category": "materials",
      "path": "servers/thermoelectric",
      "transport": [
        "sse",
        "stdio"
      ],
      "start_command": "# SSE mode\ncd servers/thermoelectric && python server.py --port <PORT>\n# stdio mode\ncd servers/thermoelectric && MCP_TRANSPORT=stdio python server.py",
      "install_command": "cd servers/thermoelectric && uv sync",
      "tools": [
        "screen_thermoelectric_candidate",
        "predict_thermoelectric_properties",
        "generate_crystalformer_structures",
        "calculate_enthalpy",
        "generate_calypso_structures"
      ]
    }
  ]
}<|MERGE_RESOLUTION|>--- conflicted
+++ resolved
@@ -89,29 +89,19 @@
       "start_command": "# SSE mode\ncd servers/ABACUS-tools && python server.py --port <PORT>\n# stdio mode\ncd servers/ABACUS-tools && MCP_TRANSPORT=stdio python server.py",
       "install_command": "cd servers/ABACUS-tools && uv sync",
       "tools": [
+        "generate_bulk_structure",
+        "abacus_modify_input",
+        "generate_deeptb_config",
+        "run_abacus_onejob",
+        "abacus_do_relax",
+        "abacus_modify_stru",
+        "abacus_prepare",
         "abacus_dos_run",
-<<<<<<< HEAD
-        "abacus_modify_stru",
+        "abacus_cal_band",
+        "abacus_collect_data",
         "abacus_cal_elastic",
-        "abacus_prepare",
-        "abacus_cal_band",
         "abacus_prepare_inputs_from_relax_results",
-        "generate_bulk_structure",
-        "abacus_do_relax",
-=======
-        "abacus_modify_input",
-        "abacus_cal_elastic",
->>>>>>> fca497cc
-        "run_abacus_onejob",
-        "abacus_badercharge_run",
-        "generate_bulk_structure",
-        "abacus_prepare",
-        "abacus_prepare_inputs_from_relax_results",
-        "abacus_modify_stru",
-        "abacus_do_relax",
-        "abacus_collect_data",
-        "generate_deeptb_config",
-        "abacus_cal_band"
+        "abacus_badercharge_run"
       ]
     },
     {
@@ -127,15 +117,9 @@
       "start_command": "# SSE mode\ncd servers/catalysis && python server.py --port <PORT>\n# stdio mode\ncd servers/catalysis && MCP_TRANSPORT=stdio python server.py",
       "install_command": "cd servers/catalysis && uv sync",
       "tools": [
-<<<<<<< HEAD
+        "cal_vacancy_formation_energy",
         "cal_surface_energy",
-        "cal_vacancy_formation_energy",
         "cal_ads_energy"
-=======
-        "cal_vacancy_formation_energy",
-        "cal_ads_energy",
-        "cal_surface_energy"
->>>>>>> fca497cc
       ]
     },
     {
@@ -176,8 +160,8 @@
       "author": "@felix5572",
       "category": "materials",
       "tools": [
-        "deepmd-docs-workflow",
-        "upload_single_file_to_deepmd_knowledge_base"
+        "upload_single_file_to_deepmd_knowledge_base",
+        "deepmd-docs-workflow"
       ],
       "path": "servers/deepmd_docs_rag",
       "transport": [
@@ -186,6 +170,24 @@
       ],
       "start_command": "# SSE mode\ncd servers/deepmd_docs_rag && python server.py --port <PORT>\n# stdio mode\ncd servers/deepmd_docs_rag && MCP_TRANSPORT=stdio python server.py",
       "install_command": "cd servers/deepmd_docs_rag && uv sync"
+    },
+    {
+      "name": "dna_sequence_analyzer",
+      "description": "DNA序列基础分析工具，包含长度统计、碱基计数、GC含量计算、反向互补序列生成和遗传密码翻译功能。支持标准遗传密码表，可选择遇到终止子停止翻译。",
+      "author": "@lhappy",
+      "category": "biology",
+      "transport": [
+        "sse",
+        "stdio"
+      ],
+      "tools": [
+        "analyze_dna_sequence",
+        "reverse_complement",
+        "translate_dna"
+      ],
+      "path": "servers/dna_sequence_analyzer",
+      "start_command": "# SSE mode\ncd servers/dna_sequence_analyzer && python server.py --port <PORT>\n# stdio mode\ncd servers/dna_sequence_analyzer && MCP_TRANSPORT=stdio python server.py",
+      "install_command": "cd servers/dna_sequence_analyzer && uv sync"
     },
     {
       "name": "DPACalculatorServer",
@@ -200,17 +202,17 @@
       "start_command": "# SSE mode\ncd servers/DPACalculator && python server.py --port <PORT>\n# stdio mode\ncd servers/DPACalculator && MCP_TRANSPORT=stdio python server.py",
       "install_command": "cd servers/DPACalculator && uv sync",
       "tools": [
+        "optimize_crystal_structure",
+        "run_neb",
+        "calculate_phonon",
+        "build_molecule_structure",
+        "build_surface_adsorbate",
         "build_surface_interface",
         "calculate_elastic_constants",
-        "build_surface_slab",
-        "calculate_phonon",
-        "build_molecule_structure",
-        "build_bulk_structure",
-        "build_surface_adsorbate",
         "make_supercell_structure",
         "run_molecular_dynamics",
-        "run_neb",
-        "optimize_crystal_structure"
+        "build_surface_slab",
+        "build_bulk_structure"
       ]
     },
     {
@@ -226,15 +228,15 @@
       "start_command": "# SSE mode\ncd servers/DPCombo && python server.py --port <PORT>\n# stdio mode\ncd servers/DPCombo && MCP_TRANSPORT=stdio python server.py",
       "install_command": "cd servers/DPCombo && uv sync",
       "tools": [
+        "infer_dp_model",
+        "downsample_dataset",
+        "stat_efv",
+        "stat_af",
+        "evaluate_error",
+        "train_dp_model",
         "identify_mixedtype",
-        "evaluate_error",
-        "parse_dpdata",
-        "stat_af",
-        "infer_dp_model",
-        "train_dp_model",
         "filter_outliers",
-        "stat_efv",
-        "downsample_dataset"
+        "parse_dpdata"
       ]
     },
     {
@@ -243,8 +245,8 @@
       "author": "@Junshang Zhang",
       "category": "research",
       "tools": [
-        "search_paper",
-        "HEA_data_extract"
+        "HEA_data_extract",
+        "search_paper"
       ],
       "path": "servers/HEA_paper_extract",
       "transport": [
@@ -292,8 +294,8 @@
       "author": "marvcks",
       "category": "chemistry",
       "tools": [
-        "retrieve_content_from_orca_output",
-        "run_orca_calculation"
+        "run_orca_calculation",
+        "retrieve_content_from_orca_output"
       ],
       "path": "servers/ORCA_tools",
       "transport": [
@@ -309,8 +311,8 @@
       "author": "@lhhhappy",
       "category": "research",
       "tools": [
-        "extract_info",
-        "search_papers"
+        "search_papers",
+        "extract_info"
       ],
       "path": "servers/Paper_Search",
       "transport": [
@@ -377,15 +379,15 @@
       "author": "@A-LOST-WAPITI",
       "category": "materials",
       "tools": [
+        "generate_crystalformer_structures",
+        "build_surface_adsorbate",
+        "build_molecule_structure",
         "build_surface_interface",
+        "generate_calypso_structures",
+        "make_supercell_structure",
         "build_surface_slab",
-        "generate_crystalformer_structures",
-        "build_molecule_structure",
-        "build_bulk_structure",
         "add_cell_for_molecules",
-        "generate_calypso_structures",
-        "build_surface_adsorbate",
-        "make_supercell_structure"
+        "build_bulk_structure"
       ],
       "path": "servers/structure_generate",
       "transport": [
@@ -408,8 +410,8 @@
       "start_command": "See README for details",
       "install_command": "Contact @liuyuxiang92 for access",
       "tools": [
+        "generate_crystalformer_structures",
         "calculate_enthalpy",
-        "generate_crystalformer_structures",
         "generate_calypso_structure",
         "predict_superconductor_Tc"
       ]
@@ -427,11 +429,11 @@
       "start_command": "# SSE mode\ncd servers/thermoelectric && python server.py --port <PORT>\n# stdio mode\ncd servers/thermoelectric && MCP_TRANSPORT=stdio python server.py",
       "install_command": "cd servers/thermoelectric && uv sync",
       "tools": [
+        "generate_crystalformer_structures",
         "screen_thermoelectric_candidate",
-        "predict_thermoelectric_properties",
-        "generate_crystalformer_structures",
         "calculate_enthalpy",
-        "generate_calypso_structures"
+        "generate_calypso_structures",
+        "predict_thermoelectric_properties"
       ]
     }
   ]

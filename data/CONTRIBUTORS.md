--- conflicted
+++ resolved
@@ -26,11 +26,7 @@
 
 - **Contributors**: 14
 - **Total Collections**: 19
-<<<<<<< HEAD
-- **Total Tools**: 75
-=======
 - **Total Tools**: 76
->>>>>>> 0235101c
 
 ## How to Contribute
 
